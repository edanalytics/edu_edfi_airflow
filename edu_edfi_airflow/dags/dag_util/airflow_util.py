--- conflicted
+++ resolved
@@ -1,7 +1,6 @@
 from typing import Tuple
 
 from airflow.models import Connection
-from airflow.models.baseoperator import BaseOperator
 
 from edfi_api_client import camel_to_snake
 
@@ -35,26 +34,7 @@
     return context["params"]["full_refresh"]
 
 
-<<<<<<< HEAD
-def get_context_parameter(context, parameter: str, default: object = None) -> object:
-    """
-    Searches execution context for parameter.
-
-    :param context:
-    :param parameter:
-    :param default:
-    :return:
-    """
-    if context['dag_run'].conf:
-        return context['dag_run'].conf.get(parameter, default)
-    else:
-        return default
-
-
-def is_resource_specified(context, resource: str) -> bool:
-=======
 def is_endpoint_specified(context, endpoint: str) -> bool:
->>>>>>> 2859def3
     """
 
     :param context:
