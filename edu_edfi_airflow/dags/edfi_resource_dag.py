import os
from typing import Dict, List, Optional, Tuple, Union

from airflow.models.param import Param
from airflow.operators.dummy import DummyOperator
from airflow.operators.python import PythonOperator
from airflow.utils.task_group import TaskGroup

from ea_airflow_util import EACustomDAG
<<<<<<< HEAD
from ea_airflow_util import update_variable
from edfi_api_client import camel_to_snake

from edu_edfi_airflow.dags.callables import change_version
from edu_edfi_airflow.dags.dag_util import airflow_util
from edu_edfi_airflow.providers.edfi.transfers.edfi_to_s3 import EdFiToS3Operator, BulkEdFiToS3Operator
from edu_edfi_airflow.providers.snowflake.transfers.s3_to_snowflake import BulkS3ToSnowflakeOperator
=======
from ea_airflow_util import slack_callbacks, update_variable
from edfi_api_client import camel_to_snake

from edu_edfi_airflow.callables import change_version, airflow_util
from edu_edfi_airflow.providers.edfi.transfers.edfi_to_s3 import EdFiToS3Operator
from edu_edfi_airflow.providers.snowflake.transfers.s3_to_snowflake import S3ToSnowflakeOperator
>>>>>>> e4a55b44


class EdFiResourceDAG:
    """
    "Ed-Fi3 Change Version Window" TaskGroup

    [Ed-Fi Max Change Version] -> [Reset Snowflake Change Versions]

    If use_change_version is True, initialize a change group that retrieves the latest Ed-Fi change version.
    If full_refresh is triggered in DAG configs, reset change versions for the resources being processed in Snowflake.
    

    There are three types of Ed-Fi endpoint TaskGroups. All take the same inputs and return the same outputs (polymorphism).

        "Default" TaskGroup
        - Create one task per endpoint.

        "Dynamic" TaskGroup
        - Dynamically task-map all endpoints. This function presumes that only endpoints with deltas to ingest are passed as input.
        
        "Bulk" TaskGroup
        - Loop over each endpoint in a single task.

    All task groups receive a list of (endpoint, last_change_version) tuples as input.
    These are referenced in EdFiToS3 operators, and ingestion from Ed-Fi is attempted for each.
    All that succeed are passed onward as a {endpoint: filename} dictionary to the S3ToSnowflake and UpdateSnowflakeCV operators.
    """
    DEFAULT_NAMESPACE: str = 'ed-fi'
    DEFAULT_PAGE_SIZE: int = 500
    DEFAULT_CHANGE_VERSION_STEP_SIZE: int = 50000
    DEFAULT_MAX_RETRIES: int = 5

    newest_edfi_cv_task_id = "get_latest_edfi_change_version"  # Original name for historic run compatibility


    def __init__(self,
        *,
        tenant_code: str,
        api_year   : int,

        edfi_conn_id     : str,
        s3_conn_id       : str,
        snowflake_conn_id: str,

        pool     : str,
        tmp_dir  : str,
        multiyear: bool = False,
        use_change_version: bool = True,

        run_type: str = "default",
        resource_configs: Optional[List[dict]] = None,
        descriptor_configs: Optional[List[dict]] = None,

        change_version_table: str = '_meta_change_versions',
        deletes_table: str = '_deletes',
        key_changes_table: str = '_key_changes',
        descriptors_table: str = '_descriptors',

<<<<<<< HEAD
        dbt_incrementer_var: Optional[str] = None,
=======
        dbt_incrementer_var: str = None,
>>>>>>> e4a55b44

        **kwargs
    ) -> None:
        self.run_type = run_type
        self.use_change_version = use_change_version

        self.tenant_code = tenant_code
        self.api_year = api_year

        self.edfi_conn_id = edfi_conn_id
        self.s3_conn_id = s3_conn_id
        self.snowflake_conn_id = snowflake_conn_id

        self.pool = pool
        self.tmp_dir = tmp_dir
        self.multiyear = multiyear

        self.change_version_table = change_version_table
        self.deletes_table = deletes_table
        self.key_changes_table = key_changes_table
        self.descriptors_table = descriptors_table

        self.dbt_incrementer_var = dbt_incrementer_var
<<<<<<< HEAD
        
        ### Parse optional config objects (improved performance over adding resources manually)
        self.resource_configs = self.parse_endpoint_configs(resource_configs)
        self.descriptor_configs = self.parse_endpoint_configs(descriptor_configs)

        # Only collect deletes and key-changes for resources
        self.deletes_to_ingest = set([resource for resource, config in self.resource_configs.items() if config.get('fetch_deletes')])
        self.key_changes_to_ingest = set([resource for resource, config in self.resource_configs.items() if config.get('fetch_deletes')])

        # Populate DAG params with optionally-defined resources and descriptors; default to empty-list (i.e., run all).
        enabled_endpoints = [
            endpoint for endpoint, config in {**self.resource_configs, **self.descriptor_configs}.items()
            if config.get('enabled')
        ]

        dag_params = {
            "full_refresh": Param(
                default=False,
                type="boolean",
                description="If true, deletes endpoint data in Snowflake before ingestion"
            ),
            "endpoints": Param(
                default=sorted(enabled_endpoints),
                type="array",
                description="Newline-separated list of specific endpoints to ingest (case-agnostic)\n(Bug: even if unused, enter a newline)"
            ),
        }

        self.dag = EACustomDAG(params=dag_params, **kwargs)

        ### Create nested task-groups for cleaner webserver UI
=======

        # Initialize the DAG scaffolding for TaskGroup declaration.
        self.dag = EACustomDAG(params=self.params_dict, **kwargs)

        # Retrieve current and previous change versions to define an ingestion window.
        if self.use_change_version:
            self.cv_task_group      = self.build_change_version_task_group()
            self.cv_update_operator = self.build_change_version_update_operator()
        else:
            self.cv_task_group = None
            self.cv_update_operator = None

        # Build an operator to increment the DBT var at the end of the run.
        if self.dbt_incrementer_var:
            self.dbt_var_increment_operator = self.build_dbt_var_increment_operator()
        else:
            self.dbt_var_increment_operator = None

        # Create nested task-groups for cleaner webserver UI
>>>>>>> e4a55b44
        # (Make these lazy to only show populated TaskGroups in the UI.)
        self.resources_task_group = None
        self.descriptors_task_group = None
        self.resource_deletes_task_group = None
        self.resource_key_changes_task_group = None

        ### Populate variables static across all run-types.
        self.s3_destination_directory = os.path.join(
            self.tenant_code, str(self.api_year), "{{ ds_nodash }}", "{{ ts_nodash }}"
        )

        # For a multiyear ODS, we need to specify school year as an additional query parameter.
        # (This is an exception-case; we push all tenants to build year-specific ODSes when possible.)
        self.default_params = {}
        if self.multiyear:
            self.default_params['schoolYear'] = self.api_year


    # Helper method for parsing new optional DAG arguments resource_configs and descriptor_configs
    @staticmethod
    def parse_endpoint_configs(configs: Optional[Union[dict, list]] = None):
        """
        Parse endpoint configs into dictionaries if passed.
        Force all endpoints to snake-case for consistency.
        """
        if not configs:
            return {}
        
        elif isinstance(configs, dict):
            return {camel_to_snake(endpoint): config for endpoint, config in configs.items()}
        
        # A list of resources has been passed without run-metadata
        elif isinstance(configs, list):
            return {camel_to_snake(endpoint): {"enabled": True, "namespace": ns, 'fetch_deletes': True} for endpoint, ns in configs}
        
        else:
            raise ValueError(
                f"Passed configs are an unknown datatype! Expected Dict[endpoint: metadata] or List[(namespace, endpoint)] but received {type(configs)}"
            )


    # Original methods to manually build task-groups (deprecated in favor of `resource_configs` and `descriptor_configs`).
    def add_resource(self, resource: str, **kwargs):
        self.resource_configs[camel_to_snake(resource)] = kwargs

    def add_descriptor(self, resource: str, **kwargs):
        self.descriptor_configs[camel_to_snake(resource)] = kwargs

    def add_resource_deletes(self, resource: str, **kwargs):
        self.deletes_to_ingest.add(camel_to_snake(resource))
        self.key_changes_to_ingest.add(camel_to_snake(resource))

    def chain_task_groups_into_dag(self):
        """
        Chain the optional endpoint task groups with the change-version operator and DBT incrementer if defined.

        Originally, we chained the empty task groups at init, but tasks are only registered if added to the group before downstream dependencies.
        See `https://github.com/apache/airflow/issues/16764` for more information.

        Ideally, we'd use `airflow.util.helpers.chain()`, but Airflow2.6 logs dependency warnings when chaining already-included tasks.
        See `https://github.com/apache/airflow/discussions/20693` for more information.

        :return:
        """
        ### Initialize resource and descriptor task groups if configs are defined.
        if self.run_type == 'default':
            task_group_callable = self.build_default_edfi_to_snowflake_task_group
        elif self.run_type == 'dynamic':
            task_group_callable = self.build_dynamic_edfi_to_snowflake_task_group
        elif self.run_type == 'bulk':
            task_group_callable = self.build_bulk_edfi_to_snowflake_task_group
        else:
            raise ValueError(f"Run type {self.run_type} is not one of the expected values: [default, dynamic, bulk].")

        # Resources
        self.resources_task_group: Optional[TaskGroup] = task_group_callable(
            group_id = "Ed-Fi Resources",
            endpoints=list(self.resource_configs.keys()),
            configs=self.resource_configs
            # Tables are built dynamically from the names of the endpoints.
        )

        # Descriptors
        self.descriptors_task_group: Optional[TaskGroup] = task_group_callable(
            group_id="Ed-Fi Descriptors",
            endpoints=list(self.descriptor_configs.keys()),
            configs=self.descriptor_configs,
            table=self.descriptors_table
        )

        # Resource Deletes
        self.resource_deletes_task_group: Optional[TaskGroup] = task_group_callable(
            group_id="Ed-Fi Resource Deletes",
            endpoints=list(self.deletes_to_ingest),
            configs=self.resource_configs,
            table=self.deletes_table,
            get_deletes=True
        )

        # Resource Key-Changes
        self.resource_key_changes_task_group: Optional[TaskGroup] = task_group_callable(
            group_id="Ed-Fi Resource Key Changes",
            endpoints=list(self.key_changes_to_ingest),
            configs=self.resource_configs,
            table=self.key_changes_table,
            get_key_changes=True
        )

        ### Chain task groups into the DAG between CV operators and Airflow state operators.
        # Retrieve current and previous change versions to define an ingestion window.
        if self.use_change_version:
            cv_task_group: TaskGroup = self.build_change_version_task_group()

        # Build an operator to increment the DBT var at the end of the run.
        if self.dbt_incrementer_var:
            dbt_var_increment_operator: PythonOperator = self.build_dbt_var_increment_operator()

        # Create a dummy sentinel to display the success of the endpoint taskgroups.
        dag_state_sentinel = DummyOperator(
            task_id='dag_state_sentinel',
            trigger_rule='none_failed',
            dag=self.dag
        )

        task_groups_to_chain = [
            self.resources_task_group,
            self.descriptors_task_group,
            self.resource_deletes_task_group,
            self.resource_key_changes_task_group,
        ]

        for task_group in task_groups_to_chain:

            if not task_group:  # Ignore undefined task groups
                continue

            if self.use_change_version:
                cv_task_group >> task_group

            if self.dbt_incrementer_var:
                task_group >> dbt_var_increment_operator

            # Always apply the state sentinel.
            task_group >> dag_state_sentinel

        # The sentinel also holds the state of the CV and DBT var operators.
<<<<<<< HEAD
        if self.dbt_incrementer_var:
            dbt_var_increment_operator >> dag_state_sentinel


    ### Internal methods that should not be called directly.
=======
        if self.use_change_version:
            self.cv_update_operator >> dag_state_sentinel

        if self.dbt_var_increment_operator:
            self.dbt_var_increment_operator >> dag_state_sentinel


    ### Internal methods that should probably not be called directly.
>>>>>>> e4a55b44
    def build_change_version_task_group(self) -> TaskGroup:
        """

        :return:
        """
        with TaskGroup(
            group_id="Ed-Fi3 Change Version Window",
            prefix_group_id=False,
            parent_group=None,
            dag=self.dag
        ) as cv_task_group:

            # Pull the newest change version recorded in Ed-Fi.
            get_newest_edfi_cv = PythonOperator(
                task_id=self.newest_edfi_cv_task_id,  # Class attribute for easier XCom retrieval
                python_callable=change_version.get_newest_edfi_change_version,
                op_kwargs={
                    'edfi_conn_id': self.edfi_conn_id,
                },
                dag=self.dag
            )

            # Reset the Snowflake change version table (if a full-refresh).
            reset_snowflake_cvs = PythonOperator(
                task_id="reset_previous_change_versions_in_snowflake",
                python_callable=change_version.reset_change_versions,
                op_kwargs={
                    'tenant_code': self.tenant_code,
                    'api_year': self.api_year,
                    'snowflake_conn_id': self.snowflake_conn_id,
                    'change_version_table': self.change_version_table,
                },
                trigger_rule='all_success',
                dag=self.dag
            )

            get_newest_edfi_cv >> reset_snowflake_cvs

        return cv_task_group

    def build_change_version_get_operator(self,
        task_id: str,
        endpoints: List[Tuple[str, str]],
        get_deletes: bool = False,
        get_key_changes: bool = False,
        return_only_deltas: bool = False
    ) -> PythonOperator:
        op_kwargs = {
            'tenant_code': self.tenant_code,
            'api_year': self.api_year,
            'endpoints': endpoints,
            'snowflake_conn_id': self.snowflake_conn_id,
            'change_version_table': self.change_version_table,
            'get_deletes': get_deletes,
            'get_key_changes': get_key_changes,
        }

        # If Ed-Fi connection is provided, total-count checks will be made for each endpoint.
        if return_only_deltas:
            op_kwargs.update({
                'edfi_conn_id': self.edfi_conn_id,
                'max_change_version': airflow_util.xcom_pull_template(self.newest_edfi_cv_task_id),
            })

        return PythonOperator(
            task_id=task_id,
            python_callable=change_version.get_previous_change_versions,
            op_kwargs=op_kwargs,
            trigger_rule='none_failed',  # Run regardless of whether the CV table was reset.
            dag=self.dag
        )

    def build_change_version_update_operator(self, task_id: str, endpoints: List[str], get_deletes: bool, get_key_changes: bool) -> PythonOperator:
        """

        :return:
        """
        ### UPDATE CHANGE VERSION TABLE ON SNOWFLAKE
        return PythonOperator(
            task_id=task_id, 
            python_callable=change_version.update_change_versions,
            op_kwargs={
                'tenant_code': self.tenant_code,
                'api_year': self.api_year,
                'snowflake_conn_id': self.snowflake_conn_id,
                'change_version_table': self.change_version_table,
                
                'edfi_change_version': airflow_util.xcom_pull_template(self.newest_edfi_cv_task_id),
                'endpoints': endpoints,
                'get_deletes': get_deletes,
                'get_key_changes': get_key_changes,
            },
            provide_context=True,
            trigger_rule='all_success',
            dag=self.dag
        )

    def build_dbt_var_increment_operator(self):
        """

        :return:
        """
        def short_circuit_update_variable(**kwargs):
            """
            Helper to build short-circuit logic into the update_variable callable if no new data was ingested.
            :return:
            """
            from airflow.exceptions import AirflowSkipException

            for task_id in kwargs['task'].upstream_task_ids:
                if kwargs['ti'].xcom_pull(task_id):
                    return update_variable(**kwargs)
            else:
                raise AirflowSkipException(
                    "There is no new data to process using DBT. All upstream tasks skipped or failed."
                )

        return PythonOperator(
            task_id='increment_dbt_variable',
            python_callable=short_circuit_update_variable,
            op_kwargs={
                'var': self.dbt_incrementer_var,
                'value': lambda x: int(x) + 1,
            },
            trigger_rule='all_done',
            dag=self.dag
        )


    def build_default_edfi_to_snowflake_task_group(self,
        endpoints: List[str],
        configs: Dict[str, dict],
        group_id: str,

        *,
        table: Optional[str] = None,
        get_deletes: bool = False,
        get_key_changes: bool = False,
        **kwargs
    ) -> TaskGroup:
        """
        Build one EdFiToS3 task per endpoint
        Bulk copy the data to its respective table in Snowflake.

        len(get_cv_operator.input) == len(get_cv_operator.output) == len(pull_edfi_to_s3.input) >= len(pull_edfi_to_s3.output) == len(copy_s3_to_snowflake.input)

        :param endpoints:
        :param configs:
        :param get_deletes:
        :param get_key_changes:
        :param parent_group:
        :return:
        """
        if not endpoints:
            return None
        
        # Wrap the branch in a task group
        with TaskGroup(
            group_id=group_id,
            prefix_group_id=False,
            parent_group=None,
            dag=self.dag
        ) as default_task_group:
            
            cleaned_group_id = group_id.replace(' ', "_").lower()

            ### LATEST SNOWFLAKE CHANGE VERSIONS: Output Dict[endpoint, last_change_version]
            if self.use_change_version:
                get_cv_operator = self.build_change_version_get_operator(
                    task_id=f"{cleaned_group_id}__get_last_change_versions_from_snowflake",
                    endpoints=[(configs[endpoint].get('namespace', self.DEFAULT_NAMESPACE), endpoint) for endpoint in endpoints],
                    get_deletes=get_deletes,
                    get_key_changes=get_key_changes,
                )
            else:
                get_cv_operator = None

            ### EDFI TO S3: Output Tuple[endpoint, filename] per successful task
            pull_operators_list = []

            for endpoint in endpoints:
                display_resource = airflow_util.build_display_name(endpoint, get_deletes=get_deletes, get_key_changes=get_key_changes)
                endpoint_configs = configs.get(endpoint, {})

                pull_edfi_to_s3 = EdFiToS3Operator(
                    task_id=f"pull_{display_resource}_to_s3",

                    edfi_conn_id=self.edfi_conn_id,
                    resource=endpoint,

                    tmp_dir=self.tmp_dir,
                    s3_conn_id=self.s3_conn_id,
                    s3_destination_dir=self.s3_destination_directory,
                    s3_destination_filename=f"{display_resource}.jsonl",
                    
                    get_deletes=get_deletes,
                    get_key_changes=get_key_changes,
                    min_change_version=airflow_util.xcom_pull_template(get_cv_operator.task_id, prefix="dict(", suffix=f")['{endpoint}']") if get_cv_operator else None,
                    max_change_version=airflow_util.xcom_pull_template(self.newest_edfi_cv_task_id),

                    # Optional config-specified run-attributes (overridden by those in configs)
                    namespace=endpoint_configs.get('namespace', self.DEFAULT_NAMESPACE),
                    page_size=endpoint_configs.get('page_size', self.DEFAULT_PAGE_SIZE),
                    num_retries=endpoint_configs.get('num_retries', self.DEFAULT_MAX_RETRIES),
                    change_version_step_size=endpoint_configs.get('change_version_step_size', self.DEFAULT_CHANGE_VERSION_STEP_SIZE),
                    query_parameters={**endpoint_configs.get('params', {}), **self.default_params},

                    pool=self.pool,
                    trigger_rule='none_skipped',
                    dag=self.dag
                )

                pull_operators_list.append(pull_edfi_to_s3)

            ### COPY FROM S3 TO SNOWFLAKE
            map_xcom_attribute_by_index = lambda idx: airflow_util.xcom_pull_template(
                [operator.task_id for operator in pull_operators_list], suffix=f" | map(attribute={idx}) | list"
            )

            copy_s3_to_snowflake = BulkS3ToSnowflakeOperator(
                task_id=f"{cleaned_group_id}__copy_all_endpoints_into_snowflake",
                tenant_code=self.tenant_code,
                api_year=self.api_year,
                resource=map_xcom_attribute_by_index(0),
                table_name=table or map_xcom_attribute_by_index(0),
                edfi_conn_id=self.edfi_conn_id,
                snowflake_conn_id=self.snowflake_conn_id,

                s3_destination_dir=self.s3_destination_directory,
                s3_destination_filename=map_xcom_attribute_by_index(1),

                trigger_rule='all_done',
                dag=self.dag
            )

            ### UPDATE SNOWFLAKE CHANGE VERSIONS
            if self.use_change_version:
                update_cv_operator = self.build_change_version_update_operator(
                    task_id=f"{cleaned_group_id}__update_change_versions_in_snowflake",
                    endpoints=map_xcom_attribute_by_index(0),
                    get_deletes=get_deletes,
                    get_key_changes=get_key_changes
                )
            else:
                update_cv_operator = None

            ### Chain tasks into final task-group
            for operator in pull_operators_list:
                if get_cv_operator:
                    get_cv_operator >> operator >> copy_s3_to_snowflake
                else:
                    operator >> copy_s3_to_snowflake

            if update_cv_operator:
                copy_s3_to_snowflake >> update_cv_operator

        return default_task_group


    def build_dynamic_edfi_to_snowflake_task_group(self,
        endpoints: List[str],
        configs: Dict[str, dict],
        group_id: str,

        *,
        table: Optional[str] = None,
        get_deletes: bool = False,
        get_key_changes: bool = False,
        **kwargs
    ):
        """
        Build one EdFiToS3 task per endpoint
        Bulk copy the data to its respective table in Snowflake.

        len(get_cv_operator.input) >= len(get_cv_operator.output) == len(pull_edfi_to_s3.input) >= len(pull_edfi_to_s3.output) == len(copy_s3_to_snowflake.input)

        :param endpoints:
        :param configs:
        :param get_deletes:
        :param get_key_changes:
        :param parent_group:
        :return:
        """
        if not endpoints:
            return None

        # Wrap the branch in a task group
        with TaskGroup(
            group_id=group_id,
            prefix_group_id=False,
            parent_group=None,
            dag=self.dag
        ) as dynamic_task_group:

            # Dynamic runs only make sense in the context of change-versions.
            if not self.use_change_version:
                raise ValueError("Dynamic run-type requires `use_change_version to be True`.")

            cleaned_group_id = group_id.replace(' ', "_").lower()

            ### LATEST SNOWFLAKE CHANGE VERSIONS
            get_cv_operator = self.build_change_version_get_operator(
                task_id=f"{cleaned_group_id}__get_last_change_versions",
                endpoints=[(configs[endpoint].get('namespace', 'ed-fi'), endpoint) for endpoint in endpoints],
                get_deletes=get_deletes,
                get_key_changes=get_key_changes,
                return_only_deltas=True  # For dynamic mapping, only process endpoints with new data to ingest.
            )

            ### EDFI TO S3
            pull_edfi_to_s3 = (EdFiToS3Operator
                .partial(
                    task_id=f"{cleaned_group_id}__pull_dynamic_endpoints_to_s3",

                    edfi_conn_id=self.edfi_conn_id,

                    tmp_dir= self.tmp_dir,
                    s3_conn_id= self.s3_conn_id,
                    s3_destination_dir=self.s3_destination_directory,

                    get_deletes=get_deletes,
                    get_key_changes=get_key_changes,
                    max_change_version=airflow_util.xcom_pull_template(self.newest_edfi_cv_task_id),

                    sla=None,  # "SLAs are unsupported with mapped tasks."
                    pool=self.pool,
                    trigger_rule='none_skipped',
                    dag=self.dag
                )
                .expand_kwargs(
                    get_cv_operator.output.map(lambda endpoint__last_cv: {
                        'resource': endpoint__last_cv[0],
                        'min_change_version': endpoint__last_cv[1],
                        'namespace': configs[endpoint__last_cv[0]].get('namespace', self.DEFAULT_NAMESPACE),
                        'page_size': configs[endpoint__last_cv[0]].get('page_size', self.DEFAULT_PAGE_SIZE),
                        'num_retries': configs[endpoint__last_cv[0]].get('num_retries', self.DEFAULT_MAX_RETRIES),
                        'change_version_step_size': configs[endpoint__last_cv[0]].get('change_version_step_size', self.DEFAULT_CHANGE_VERSION_STEP_SIZE),
                        'query_parameters': {**configs[endpoint__last_cv[0]].get('params', {}), **self.default_params},
                        's3_destination_filename': "{}.jsonl".format(airflow_util.build_display_name(endpoint__last_cv[0], get_deletes=get_deletes, get_key_changes=get_key_changes)),
                    })
                )
            )

            ### COPY FROM S3 TO SNOWFLAKE
            map_xcom_attribute_by_index = lambda idx: airflow_util.xcom_pull_template(
                pull_edfi_to_s3.task_id, suffix=f" | map(attribute={idx}) | list"
            )

            copy_s3_to_snowflake = BulkS3ToSnowflakeOperator(
                task_id=f"{cleaned_group_id}__copy_all_endpoints_into_snowflake",
                tenant_code=self.tenant_code,
                api_year=self.api_year,
                resource=map_xcom_attribute_by_index(0),
                table_name=table or map_xcom_attribute_by_index(0),
                edfi_conn_id=self.edfi_conn_id,
                snowflake_conn_id=self.snowflake_conn_id,

                s3_destination_dir=self.s3_destination_directory,
                s3_destination_filename=map_xcom_attribute_by_index(1),

                trigger_rule='all_done',
                dag=self.dag
            )

            ### UPDATE SNOWFLAKE CHANGE VERSIONS
            update_cv_operator = self.build_change_version_update_operator(
                task_id=f"{cleaned_group_id}__update_change_versions_in_snowflake",
                endpoints=map_xcom_attribute_by_index(0),
                get_deletes=get_deletes,
                get_key_changes=get_key_changes
            )

            ### Chain tasks into final task-group
            get_cv_operator >> pull_edfi_to_s3 >> copy_s3_to_snowflake >> update_cv_operator

        return dynamic_task_group
    

    def build_bulk_edfi_to_snowflake_task_group(self,
        endpoints: List[str],
        configs: Dict[str, dict],
        group_id: str,

        *,
        table: Optional[str] = None,
        get_deletes: bool = False,
        get_key_changes: bool = False,
        **kwargs
    ):
        """
        Build one EdFiToS3 task (with inner for-loop across endpoints).
        Bulk copy the data to its respective table in Snowflake.

        len(get_cv_operator.input) == len(get_cv_operator.output) == len(pull_edfi_to_s3.input) >= len(pull_edfi_to_s3.output) == len(copy_s3_to_snowflake.input)

        :param endpoints:
        :param configs:
        :param get_deletes:
        :param get_key_changes:
        :param parent_group:
        :return:
        """
        if not endpoints:
            return None

        # Wrap the branch in a task group
        with TaskGroup(
            group_id=group_id,
            prefix_group_id=False,
            parent_group=None,
            dag=self.dag
        ) as bulk_task_group:

            cleaned_group_id = group_id.replace(' ', "_").lower()

            ### LATEST SNOWFLAKE CHANGE VERSIONS: Output Dict[endpoint, last_change_version]
            if self.use_change_version:
                get_cv_operator = self.build_change_version_get_operator(
                    task_id=f"{cleaned_group_id}__get_last_change_versions",
                    endpoints=[(configs[endpoint].get('namespace', self.DEFAULT_NAMESPACE), endpoint) for endpoint in endpoints],
                    get_deletes=get_deletes,
                    get_key_changes=get_key_changes,
                )
                min_change_versions = [
                    airflow_util.xcom_pull_template(get_cv_operator.task_id, prefix="dict(", suffix=f")['{endpoint}']")
                    for endpoint in endpoints
                ]
            else:
                get_cv_operator = None
                min_change_versions = None

            ### EDFI TO S3: Output Dict[endpoint, filename] with all successful tasks
            pull_edfi_to_s3 = BulkEdFiToS3Operator(
                task_id=f"{cleaned_group_id}__pull_all_endpoints_to_s3",

                edfi_conn_id=self.edfi_conn_id,
                resource=endpoints,

                tmp_dir=self.tmp_dir,
                s3_conn_id=self.s3_conn_id,
                s3_destination_dir=self.s3_destination_directory,
                s3_destination_filename=[
                    "{}.jsonl".format(airflow_util.build_display_name(endpoint, get_deletes=get_deletes, get_key_changes=get_key_changes))
                    for endpoint in endpoints        
                ],
                
                get_deletes=get_deletes,
                get_key_changes=get_key_changes,
                min_change_version=min_change_versions,
                max_change_version=airflow_util.xcom_pull_template(self.newest_edfi_cv_task_id),

                # Optional config-specified run-attributes (overridden by those in configs)
                namespace=[
                    configs.get(endpoint, {}).get('namespace', self.DEFAULT_NAMESPACE)
                    for endpoint in endpoints
                ],
                page_size=[
                    configs.get(endpoint, {}).get('page_size', self.DEFAULT_PAGE_SIZE)
                    for endpoint in endpoints
                ],
                num_retries=[
                    configs.get(endpoint, {}).get('num_retries', self.DEFAULT_MAX_RETRIES)
                    for endpoint in endpoints
                ],
                change_version_step_size=[
                    configs.get(endpoint, {}).get('change_version_step_size', self.DEFAULT_CHANGE_VERSION_STEP_SIZE)
                    for endpoint in endpoints
                ],
                query_parameters=[
                    {**configs.get(endpoint, {}).get('params', {}), **self.default_params}
                    for endpoint in endpoints
                ],

                pool=self.pool,
                trigger_rule='none_skipped',
                dag=self.dag
            )

            ### COPY FROM S3 TO SNOWFLAKE
            map_xcom_attribute_by_index = lambda idx: airflow_util.xcom_pull_template(
                pull_edfi_to_s3.task_id, suffix=f" | map(attribute={idx}) | list"
            )

            copy_s3_to_snowflake = BulkS3ToSnowflakeOperator(
                task_id=f"{cleaned_group_id}__copy_all_endpoints_into_snowflake",
                tenant_code=self.tenant_code,
                api_year=self.api_year,
                resource=map_xcom_attribute_by_index(0),
                table_name=table or map_xcom_attribute_by_index(0),
                edfi_conn_id=self.edfi_conn_id,
                snowflake_conn_id=self.snowflake_conn_id,

                s3_destination_dir=self.s3_destination_directory,
                s3_destination_filename=map_xcom_attribute_by_index(1),

                trigger_rule='none_skipped',  # Different trigger rule than default.
                dag=self.dag
            )

            ### UPDATE SNOWFLAKE CHANGE VERSIONS
            if self.use_change_version:
                update_cv_operator = self.build_change_version_update_operator(
                    task_id=f"{cleaned_group_id}__update_change_versions_in_snowflake",
                    endpoints=map_xcom_attribute_by_index(0),
                    get_deletes=get_deletes,
                    get_key_changes=get_key_changes
                )
            else:
                update_cv_operator = None

            ### Chain tasks into final task-group
            if get_cv_operator and update_cv_operator:
                get_cv_operator >> pull_edfi_to_s3 >> copy_s3_to_snowflake >> update_cv_operator
            else:
                pull_edfi_to_s3 >> copy_s3_to_snowflake

        return bulk_task_group<|MERGE_RESOLUTION|>--- conflicted
+++ resolved
@@ -7,7 +7,6 @@
 from airflow.utils.task_group import TaskGroup
 
 from ea_airflow_util import EACustomDAG
-<<<<<<< HEAD
 from ea_airflow_util import update_variable
 from edfi_api_client import camel_to_snake
 
@@ -15,14 +14,6 @@
 from edu_edfi_airflow.dags.dag_util import airflow_util
 from edu_edfi_airflow.providers.edfi.transfers.edfi_to_s3 import EdFiToS3Operator, BulkEdFiToS3Operator
 from edu_edfi_airflow.providers.snowflake.transfers.s3_to_snowflake import BulkS3ToSnowflakeOperator
-=======
-from ea_airflow_util import slack_callbacks, update_variable
-from edfi_api_client import camel_to_snake
-
-from edu_edfi_airflow.callables import change_version, airflow_util
-from edu_edfi_airflow.providers.edfi.transfers.edfi_to_s3 import EdFiToS3Operator
-from edu_edfi_airflow.providers.snowflake.transfers.s3_to_snowflake import S3ToSnowflakeOperator
->>>>>>> e4a55b44
 
 
 class EdFiResourceDAG:
@@ -81,11 +72,7 @@
         key_changes_table: str = '_key_changes',
         descriptors_table: str = '_descriptors',
 
-<<<<<<< HEAD
         dbt_incrementer_var: Optional[str] = None,
-=======
-        dbt_incrementer_var: str = None,
->>>>>>> e4a55b44
 
         **kwargs
     ) -> None:
@@ -109,7 +96,6 @@
         self.descriptors_table = descriptors_table
 
         self.dbt_incrementer_var = dbt_incrementer_var
-<<<<<<< HEAD
         
         ### Parse optional config objects (improved performance over adding resources manually)
         self.resource_configs = self.parse_endpoint_configs(resource_configs)
@@ -141,27 +127,6 @@
         self.dag = EACustomDAG(params=dag_params, **kwargs)
 
         ### Create nested task-groups for cleaner webserver UI
-=======
-
-        # Initialize the DAG scaffolding for TaskGroup declaration.
-        self.dag = EACustomDAG(params=self.params_dict, **kwargs)
-
-        # Retrieve current and previous change versions to define an ingestion window.
-        if self.use_change_version:
-            self.cv_task_group      = self.build_change_version_task_group()
-            self.cv_update_operator = self.build_change_version_update_operator()
-        else:
-            self.cv_task_group = None
-            self.cv_update_operator = None
-
-        # Build an operator to increment the DBT var at the end of the run.
-        if self.dbt_incrementer_var:
-            self.dbt_var_increment_operator = self.build_dbt_var_increment_operator()
-        else:
-            self.dbt_var_increment_operator = None
-
-        # Create nested task-groups for cleaner webserver UI
->>>>>>> e4a55b44
         # (Make these lazy to only show populated TaskGroups in the UI.)
         self.resources_task_group = None
         self.descriptors_task_group = None
@@ -308,22 +273,11 @@
             task_group >> dag_state_sentinel
 
         # The sentinel also holds the state of the CV and DBT var operators.
-<<<<<<< HEAD
         if self.dbt_incrementer_var:
             dbt_var_increment_operator >> dag_state_sentinel
 
 
     ### Internal methods that should not be called directly.
-=======
-        if self.use_change_version:
-            self.cv_update_operator >> dag_state_sentinel
-
-        if self.dbt_var_increment_operator:
-            self.dbt_var_increment_operator >> dag_state_sentinel
-
-
-    ### Internal methods that should probably not be called directly.
->>>>>>> e4a55b44
     def build_change_version_task_group(self) -> TaskGroup:
         """
 
