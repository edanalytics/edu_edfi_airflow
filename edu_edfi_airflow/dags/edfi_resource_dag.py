import copy
import os
from functools import partial
from typing import Dict, List, Optional, Set, Tuple, Union

from airflow.exceptions import AirflowFailException, AirflowSkipException
from airflow.models.param import Param
from airflow.operators.python import PythonOperator
from airflow.utils.task_group import TaskGroup

from ea_airflow_util import EACustomDAG
from ea_airflow_util import update_variable
from edfi_api_client import camel_to_snake

from edu_edfi_airflow.callables import airflow_util, change_version, total_counts
from edu_edfi_airflow.providers.generic.transfers.edfi_to_object_storage import EdFiToObjectStorageOperator, BulkEdFiToObjectStorageOperator
# Generic database operator - will be determined by connection parameters
from edu_edfi_airflow.providers.generic.transfers.object_storage_to_database import BulkObjectStorageToDatabaseOperator


class EdFiResourceDAG:
    """
    If use_change_version is True, initialize a change group that retrieves the latest Ed-Fi change version.
    If full_refresh is triggered in DAG configs, reset change versions for the resources being processed in the database.

    DAG Structure:
        (Ed-Fi3 Change Version Window) >> [Ed-Fi Resources/Descriptors (Deletes/KeyChanges)] >> (increment_dbt_variable) >> dag_state_sentinel
    
    "Ed-Fi3 Change Version Window" TaskGroup:
        get_latest_edfi_change_version >> reset_previous_change_versions_in_database

    "Ed-Fi Resources/Descriptors (Deletes/KeyChanges)" TaskGroup:
        (get_cv_operator) >> [Ed-Fi Endpoint Task] >> copy_all_endpoints_into_database >> (update_change_versions_in_database)

    There are three types of Ed-Fi Endpoint Tasks. All take the same inputs and return the same outputs (i.e., polymorphism).
        "Default" TaskGroup
        - Create one task per endpoint.
        "Dynamic" TaskGroup
        - Dynamically task-map all endpoints. This function presumes that only endpoints with deltas to ingest are passed as input.
        "Bulk" TaskGroup
        - Loop over each endpoint in a single task.

    All task groups receive a list of (endpoint, last_change_version) tuples as input.
    All that successfully retrieve records are passed onward as (endpoint, filename) tuples to the ObjectStorageToDatabase and UpdateDatabaseCV operators.
    """
    DEFAULT_CONFIGS = {
        'namespace': 'ed-fi',
        'page_size': 500,
        'change_version_step_size': 50000,
        'num_retries': 5,
        'query_parameters': {},
    }

    newest_edfi_cv_task_id = "get_latest_edfi_change_version"  # Original name for historic run compatibility


    def __init__(self,
        *,
        tenant_code: str,
        api_year   : int,

        edfi_conn_id     : str,
        s3_conn_id       : Optional[str] = None, # Deprecated, use storage_conn_id
        object_storage_conn_id  : Optional[str] = None,
        snowflake_conn_id: Optional[str] = None,  # Deprecated, use database_conn_id
        database_conn_id: Optional[str] = None,

        pool     : str,
        tmp_dir  : str,
        multiyear: bool = False,
        schedule_interval_full_refresh: Optional[str] = None,

        use_change_version: bool = True,
        get_key_changes: bool = False,
        get_deletes_cv_with_deltas: bool = True,
        pull_all_deletes: bool = False,
        pull_total_counts: bool = False,
        run_type: str = "default",
        resource_configs: Optional[List[dict]] = None,
        descriptor_configs: Optional[List[dict]] = None,

        change_version_table: str = '_meta_change_versions',
        deletes_table: str = '_deletes',
        key_changes_table: str = '_key_changes',
        descriptors_table: str = '_descriptors',
        total_counts_table: str = '_meta_total_counts',

        dbt_incrementer_var: Optional[str] = None,

        use_edfi_token_cache: bool = True,

        **kwargs
    ) -> None:
        self.run_type = run_type
        self.use_change_version = use_change_version
        self.get_key_changes = get_key_changes

        self.tenant_code = tenant_code
        self.api_year = api_year

        self.edfi_conn_id = edfi_conn_id
        self.object_storage_conn_id = object_storage_conn_id or s3_conn_id
        self.database_conn_id = database_conn_id or snowflake_conn_id
        
        # Store additional kwargs for flexible database/storage connections
        self.additional_kwargs = kwargs
        
        self.pool = pool
        self.tmp_dir = tmp_dir
        self.multiyear = multiyear
        self.schedule_interval_full_refresh = schedule_interval_full_refresh  # Force full-refresh on a scheduled cadence

        self.change_version_table = change_version_table
        self.deletes_table = deletes_table
        self.key_changes_table = key_changes_table
        self.descriptors_table = descriptors_table
        self.get_deletes_cv_with_deltas = get_deletes_cv_with_deltas
        self.pull_all_deletes = pull_all_deletes
        self.total_counts_table = total_counts_table
        self.pull_total_counts = pull_total_counts

        self.dbt_incrementer_var = dbt_incrementer_var

        self.use_edfi_token_cache = use_edfi_token_cache
        
        ### Parse optional config objects (improved performance over adding resources manually).
        resource_configs, resource_deletes, resource_key_changes = self.parse_endpoint_configs(resource_configs)
        descriptor_configs, descriptor_deletes, descriptor_key_changes = self.parse_endpoint_configs(descriptor_configs)
        self.endpoint_configs = {**resource_configs, **descriptor_configs}

        # Build lists of each enabled endpoint type (only collect deletes and key-changes for resources).
        self.resources = set(resource_configs.keys())
        self.descriptors = set(descriptor_configs.keys())
        self.deletes_to_ingest = resource_deletes
        self.key_changes_to_ingest = resource_key_changes

        # Populate DAG params with optionally-defined resources and descriptors; default to empty-list (i.e., run all).
        dag_params = {
            "full_refresh": Param(
                default=False,
                type="boolean",
                description="If true, deletes endpoint data in Snowflake before ingestion"
            ),
            "endpoints": Param(
                default=sorted(list(self.resources | self.descriptors)),
                type=["array", "null"],
                description="Newline-separated list of specific endpoints to ingest (case-agnostic). If left blank, ingests all endpionts"
            ),
        }

        user_defined_macros={
            "is_scheduled_full_refresh": partial(airflow_util.run_matches_cron, cron=self.schedule_interval_full_refresh)
        }

        self.dag = EACustomDAG(params=dag_params, user_defined_macros=user_defined_macros, **kwargs)

    # Helper methods for parsing and building DAG endpoint configs.
    def build_endpoint_configs(self, enabled: bool = True, fetch_deletes: bool = True, **kwargs):
        """
        Unify kwargs with default config arguments.
        Add schoolYear filter in multiYear ODSes.
        `enabled` and `fetch_deletes` are not passed into configs.
        """
        configs = {**self.DEFAULT_CONFIGS, **kwargs}
        configs["query_parameters"] = copy.deepcopy(configs["query_parameters"])  # Prevent query_parameters from being shared across DAGs.

        ### For a multiyear ODS, we need to specify school year as an additional query parameter.
        # (This is an exception-case; we push all tenants to build year-specific ODSes when possible.)
        if self.multiyear:
            configs['query_parameters']['schoolYear'] = self.api_year

        return configs

    def parse_endpoint_configs(self, raw_configs: Optional[Union[dict, list]] = None) -> Tuple[Dict[str, dict], Set[str], Set[str]]:
        """
        Parse endpoint configs into kwarg bundles if passed.
        Keep list of deletes and keyChanges to fetch.
        Force all endpoints to snake-case for consistency.
        Return only enabled configs (enabled by default).
        """
        if not raw_configs:
            return {}, set(), set()
        
        # A dictionary of endpoints has been passed with run-metadata.
        elif isinstance(raw_configs, dict):
            configs = {}
            deletes = set()
            key_changes = set()

            for endpoint, kwargs in raw_configs.items():
                if not kwargs.get('enabled', True):
                    continue

                snake_endpoint = camel_to_snake(endpoint)
                configs[snake_endpoint] = self.build_endpoint_configs(**kwargs)
                if kwargs.get('fetch_deletes'):
                    deletes.add(snake_endpoint)
                    key_changes.add(snake_endpoint)
            
            return configs, deletes, key_changes

        # A list of resources has been passed without run-metadata
        elif isinstance(raw_configs, list):
            # Use default configs and mark all as enabled with deletes/keyChanges.
            configs = {camel_to_snake(endpoint): self.build_endpoint_configs(namespace=ns) for endpoint, ns in raw_configs}
            deletes = set(configs.keys())
            key_changes = set(configs.keys())
            return configs, deletes, key_changes
        
        else:
            raise ValueError(
                f"Passed configs are an unknown datatype! Expected Dict[endpoint: metadata] or List[(namespace, endpoint)] but received {type(configs)}"
            )
    
    # Original methods to manually build task-groups (deprecated in favor of `resource_configs` and `descriptor_configs` DAG arguments).
    def add_resource(self, resource: str, **kwargs):
        if kwargs.get('enabled', True):
            snake_resource = camel_to_snake(resource)
            self.resources.add(snake_resource)
            self.endpoint_configs[snake_resource] = self.build_endpoint_configs(**kwargs)

    def add_descriptor(self, resource: str, **kwargs):
        if kwargs.get('enabled', True):
            snake_resource = camel_to_snake(resource)
            self.descriptors.add(snake_resource)
            self.endpoint_configs[snake_resource] = self.build_endpoint_configs(**kwargs)

    def add_resource_deletes(self, resource: str, **kwargs):
        if kwargs.get('enabled', True):
            snake_resource = camel_to_snake(resource)
            self.deletes_to_ingest.add(snake_resource)
            self.key_changes_to_ingest.add(snake_resource)


    def chain_task_groups_into_dag(self):
        """
        Chain the optional endpoint task groups with the change-version operator and DBT incrementer if defined.

        Originally, we chained the empty task groups at init, but tasks are only registered if added to the group before downstream dependencies.
        See `https://github.com/apache/airflow/issues/16764` for more information.

        Ideally, we'd use `airflow.util.helpers.chain()`, but Airflow2.6 logs dependency warnings when chaining already-included tasks.
        See `https://github.com/apache/airflow/discussions/20693` for more information.

        :return:
        """
        ### Initialize resource and descriptor task groups if configs are defined.
        if self.run_type == 'default':
            task_group_callable = self.build_default_edfi_to_database_task_group
        elif self.run_type == 'dynamic':
            task_group_callable = self.build_dynamic_edfi_to_database_task_group
        elif self.run_type == 'bulk':
            task_group_callable = self.build_bulk_edfi_to_database_task_group
        else:
            raise ValueError(f"Run type {self.run_type} is not one of the expected values: [default, dynamic, bulk].")

        # Set parent directory and create subfolders for each task group.
        parent_directory = os.path.join(
            self.tenant_code, str(self.api_year), "{{ ds_nodash }}", "{{ ts_nodash }}"
        )

        # Resources
        resources_task_group: Optional[TaskGroup] = task_group_callable(
            group_id = "Ed-Fi_Resources",
            endpoints=sorted(list(self.resources)),
            destination_dir=os.path.join(parent_directory, 'resources')
            # Tables are built dynamically from the names of the endpoints.
        )

        # Descriptors
        descriptors_task_group: Optional[TaskGroup] = task_group_callable(
            group_id="Ed-Fi_Descriptors",
            endpoints=sorted(list(self.descriptors)),
            table=self.descriptors_table,
            destination_dir=os.path.join(parent_directory, 'descriptors')
        )

        # Resource Deletes
        resource_deletes_task_group: Optional[TaskGroup] = task_group_callable(
            group_id="Ed-Fi_Resource_Deletes",
            endpoints=sorted(list(self.deletes_to_ingest)),
            table=self.deletes_table,
            destination_dir=os.path.join(parent_directory, 'resource_deletes'),
            get_deletes=True,
            get_with_deltas=self.get_deletes_cv_with_deltas
        )

        # Resource Key-Changes (only applicable in Ed-Fi v6.x and up)
        if self.get_key_changes:
            resource_key_changes_task_group: Optional[TaskGroup] = task_group_callable(
                group_id="Ed-Fi Resource Key Changes",
                endpoints=sorted(list(self.key_changes_to_ingest)),
                table=self.key_changes_table,
                destination_dir=os.path.join(parent_directory, 'resource_key_changes'),
                get_key_changes=True
            )
        else:
            resource_key_changes_task_group = None

        ### Chain Ed-Fi task groups into the DAG between CV operators and Airflow state operators.
        edfi_task_groups = [
            resources_task_group,
            descriptors_task_group,
            resource_deletes_task_group,
            resource_key_changes_task_group,
        ]

        # Retrieve current and previous change versions to define an ingestion window.
        if self.use_change_version:
            cv_task_group: TaskGroup = self.build_change_version_task_group()
        else:
            cv_task_group = None

        if self.pull_total_counts: 
            total_counts_taskgroup: TaskGroup = self.build_total_counts_task_group(endpoints=sorted(list(self.resources)))
        else:
            total_counts_taskgroup = None

        # Build an operator to increment the DBT var at the end of the run.
        if self.dbt_incrementer_var:
            dbt_var_increment_operator = PythonOperator(
                task_id='increment_dbt_variable',
                python_callable=update_variable,
                op_kwargs={
                    'var': self.dbt_incrementer_var,
                    'value': lambda x: int(x) + 1,
                },
                trigger_rule='one_success',
                dag=self.dag
            )
        else:
            dbt_var_increment_operator = None

        # Create a dummy sentinel to display the success of the endpoint taskgroups.
        dag_state_sentinel = PythonOperator(
            task_id='dag_state_sentinel',
            python_callable=airflow_util.fail_if_any_task_failed,
            trigger_rule='all_done',
            dag=self.dag
        )

        # Chain tasks and taskgroups into the DAG; chain sentinel after all task groups.
        airflow_util.chain_tasks(cv_task_group, total_counts_taskgroup, edfi_task_groups, dbt_var_increment_operator)
        airflow_util.chain_tasks(edfi_task_groups, dag_state_sentinel)


    ### Internal methods that should not be called directly.
    def build_change_version_task_group(self) -> TaskGroup:
        """

        :return:
        """
        with TaskGroup(
            group_id="Ed-Fi3 Change Version Window",
            prefix_group_id=False,
            parent_group=None,
            dag=self.dag
        ) as cv_task_group:

            # Pull the newest change version recorded in Ed-Fi.
            get_newest_edfi_cv = PythonOperator(
                task_id=self.newest_edfi_cv_task_id,  # Class attribute for easier XCom retrieval
                python_callable=change_version.get_newest_edfi_change_version,
                op_kwargs={
                    'edfi_conn_id': self.edfi_conn_id,
                    'use_edfi_token_cache': self.use_edfi_token_cache,
                },
                dag=self.dag
            )

            # Reset the database change version table (if a full-refresh).
            reset_database_cvs = PythonOperator(
                task_id="reset_previous_change_versions_in_database",
                python_callable=change_version.reset_change_versions,
                op_kwargs={
                    'tenant_code': self.tenant_code,
                    'api_year': self.api_year,
                    'database_conn_id': self.database_conn_id,
                    'change_version_table': self.change_version_table,
                },
                trigger_rule='all_success',
                dag=self.dag
            )

            get_newest_edfi_cv >> reset_database_cvs

        return cv_task_group

    def build_change_version_get_operator(self,
        task_id: str,
        endpoints: List[Tuple[str, str]],
        get_deletes: bool = False,
        get_key_changes: bool = False,
        get_with_deltas: bool = True
    ) -> PythonOperator:
        """

        :return:
        """
        get_cv_operator = PythonOperator(
            task_id=task_id,
            python_callable=change_version.get_previous_change_versions_with_deltas if get_with_deltas else change_version.get_previous_change_versions,
            op_kwargs={
                'tenant_code': self.tenant_code,
                'api_year': self.api_year,
                'endpoints': endpoints,
                'database_conn_id': self.database_conn_id,
                'change_version_table': self.change_version_table,
                'get_deletes': get_deletes,
                'get_key_changes': get_key_changes,
                'has_key_changes': self.get_key_changes, # Indicates whether to add keyChanges records on full refresh, since this column is not yet required
                'edfi_conn_id': self.edfi_conn_id,
                'use_edfi_token_cache': self.use_edfi_token_cache,
                'max_change_version': airflow_util.xcom_pull_template(self.newest_edfi_cv_task_id),
            },
            trigger_rule='none_failed',  # Run regardless of whether the CV table was reset.
            dag=self.dag
        )

        # One or more endpoints can fail total-get count. Create a second operator to track that failed status.
        # This should NOT be necessary, but we encountered a bug where a downstream "none_skipped" task skipped with "upstream_failed" status.
        def fail_if_xcom(xcom_value, **context):
            if xcom_value:
                raise AirflowFailException(f"The following endpoints failed when pulling total counts: {xcom_value}")
            else:
                raise AirflowSkipException  # Force a skip to not mark the taskgroup as a success when all tasks skip.

        failed_sentinel = PythonOperator(
            task_id=f"{task_id}__failed_total_counts",
            python_callable=fail_if_xcom,
            op_args=[airflow_util.xcom_pull_template(get_cv_operator, key='failed_endpoints')],
            trigger_rule='all_done',
            dag=self.dag
        )
        get_cv_operator >> failed_sentinel

        return get_cv_operator

    def build_change_version_update_operator(self,
        task_id: str,
        endpoints: List[str],
        get_deletes: bool,
        get_key_changes: bool,
        **kwargs
    ) -> PythonOperator:
        """

        :return:
        """
        return PythonOperator(
            task_id=task_id, 
            python_callable=change_version.update_change_versions,
            op_kwargs={
                'tenant_code': self.tenant_code,
                'api_year': self.api_year,
                'database_conn_id': self.database_conn_id,
                'change_version_table': self.change_version_table,
                'edfi_change_version': airflow_util.xcom_pull_template(self.newest_edfi_cv_task_id),
                'endpoints': endpoints,
                'get_deletes': get_deletes,
                'get_key_changes': get_key_changes,
                'has_key_changes': self.get_key_changes # Indicates whether to add keyChanges records on full refresh, since this column is not yet required
            },
            provide_context=True,
            dag=self.dag,
            **kwargs
        )


    # Polymorphic Ed-Fi TaskGroups
    @staticmethod
    def xcom_pull_template_map_idx(task_ids, idx: int):
        """
        Many XComs in this DAG are lists of tuples. This overloads xcom_pull_template to retrieve a list of items at a given index.
        """
        return airflow_util.xcom_pull_template(
            task_ids, suffix=f" | map(attribute={idx}) | list"
        )
    
    @staticmethod
    def xcom_pull_template_get_key(task_ids, key: str):
        """
        Many XComs in this DAG are lists of tuples. This converts the XCom to a dictionary and returns the value for a given key.
        """
        return airflow_util.xcom_pull_template(
            task_ids, prefix="dict(", suffix=f").get('{key}')"
        )

    def build_default_edfi_to_database_task_group(self,
        endpoints: List[str],
        group_id: str,

        *,
        destination_dir: str,
        table: Optional[str] = None,
        get_deletes: bool = False,
        get_key_changes: bool = False,
        get_with_deltas: bool = True,                                         
        **kwargs
    ) -> TaskGroup:
        """
        Build one EdFiToObjectStorage task per endpoint
        Bulk copy the data to its respective table in Snowflake.

        :param endpoints:
        :param group_id:
        :param destination_dir:
        :param table:
        :param get_deletes:
        :param get_key_changes:
        :param get_with_deltas:
        :return:
        """
        if not endpoints:
            return None
        
        with TaskGroup(
            group_id=group_id,
            prefix_group_id=True,
            parent_group=None,
            dag=self.dag
        ) as default_task_group:

            ### LATEST SNOWFLAKE CHANGE VERSIONS: Output Dict[endpoint, last_change_version]
            if self.use_change_version:
                get_cv_operator = self.build_change_version_get_operator(
                    task_id=f"get_last_change_versions_from_database",
                    endpoints=[(self.endpoint_configs[endpoint]['namespace'], endpoint) for endpoint in endpoints],
                    get_deletes=get_deletes,
                    get_key_changes=get_key_changes,
                    get_with_deltas=get_with_deltas
                )
                enabled_endpoints = self.xcom_pull_template_map_idx(get_cv_operator, 0)
            else:
                get_cv_operator = None
                enabled_endpoints = endpoints

            ### EDFI TO Object Storage: Output Tuple[endpoint, filename] per successful task
            pull_operators_list = []

            for endpoint in endpoints:
                if get_deletes and self.pull_all_deletes:
                    min_change_version = 0
                elif get_cv_operator:
                    min_change_version = self.xcom_pull_template_get_key(get_cv_operator, endpoint)
                else:
                    min_change_version = None

                pull_edfi_to_object_storage = EdFiToObjectStorageOperator(
                    task_id=endpoint,
                    edfi_conn_id=self.edfi_conn_id,
                    use_edfi_token_cache=self.use_edfi_token_cache,
                    resource=endpoint,

                    tmp_dir=self.tmp_dir,
                    object_storage_conn_id=self.object_storage_conn_id,
                    destination_dir=destination_dir,
                    destination_filename=f"{endpoint}.jsonl",
                    
                    get_deletes=get_deletes,
                    get_key_changes=get_key_changes,
                    min_change_version=min_change_version,
                    max_change_version=airflow_util.xcom_pull_template(self.newest_edfi_cv_task_id),
                    reverse_paging=self.get_deletes_cv_with_deltas if get_deletes else True,

                    # Optional config-specified run-attributes (overridden by those in configs)
                    **self.endpoint_configs[endpoint],

                    # Only run endpoints specified at DAG or delta-level.
                    enabled_endpoints=enabled_endpoints,

                    pool=self.pool,
                    trigger_rule='none_skipped',
                    dag=self.dag
                )

                pull_operators_list.append(pull_edfi_to_object_storage)

            ### COPY FROM OBJECT STORAGE TO DATABASE
            copy_stage_to_database = BulkObjectStorageToDatabaseOperator(
                task_id=f"copy_all_endpoints_into_database",
                tenant_code=self.tenant_code,
                api_year=self.api_year,
                
                resource=self.xcom_pull_template_map_idx(pull_operators_list, 0),
                table_name=table or self.xcom_pull_template_map_idx(pull_operators_list, 0),
                edfi_conn_id=self.edfi_conn_id,
<<<<<<< HEAD
                use_edfi_token_cache=self.use_edfi_token_cache,
                snowflake_conn_id=self.snowflake_conn_id,
                s3_destination_key=self.xcom_pull_template_map_idx(pull_operators_list, 1),
=======
                database_conn_id=self.database_conn_id,
                destination_key=self.xcom_pull_template_map_idx(pull_operators_list, 1),
>>>>>>> 0ae4b8c5
                full_refresh=(get_deletes and self.pull_all_deletes),

                trigger_rule='all_done',
                dag=self.dag
            )

            ### UPDATE SNOWFLAKE CHANGE VERSIONS
            if self.use_change_version:
                update_cv_operator = self.build_change_version_update_operator(
                    task_id=f"update_change_versions_in_database",
                    endpoints=self.xcom_pull_template_map_idx(pull_operators_list, 0),
                    get_deletes=get_deletes,
                    get_key_changes=get_key_changes,
                    trigger_rule='all_success'
                )
            else:
                update_cv_operator = None

            ### Chain tasks into final task-group
            airflow_util.chain_tasks(get_cv_operator, pull_operators_list, copy_stage_to_database, update_cv_operator)

        return default_task_group


    def build_dynamic_edfi_to_database_task_group(self,
        endpoints: List[str],
        group_id: str,

        *,
        destination_dir: str,
        table: Optional[str] = None,
        get_deletes: bool = False,
        get_key_changes: bool = False,
        get_with_deltas: bool = True,              
        **kwargs
    ):
        """
        Build one EdFiToObjectStorage task per endpoint
        Bulk copy the data to its respective table in Snowflake.

        :param endpoints:
        :param group_id:
        :param destination_dir:
        :param table:
        :param get_deletes:
        :param get_key_changes:                    
        :param get_with_deltas:
        :return:
        """
        if not endpoints:
            return None
        
        with TaskGroup(
            group_id=group_id,
            prefix_group_id=True,
            parent_group=None,
            dag=self.dag
        ) as dynamic_task_group:

            ### LATEST SNOWFLAKE CHANGE VERSIONS: Output Dict[endpoint, last_change_version]
            # If change versions are enabled, dynamically expand the output of the CV operator task into the Ed-Fi partial.
            if self.use_change_version:
                get_cv_operator = self.build_change_version_get_operator(
                    task_id=f"get_last_change_versions_from_database",
                    endpoints=[(self.endpoint_configs[endpoint]['namespace'], endpoint) for endpoint in endpoints],
                    get_deletes=get_deletes,
                    get_key_changes=get_key_changes,
                    get_with_deltas=get_with_deltas
                )
                enabled_endpoints = self.xcom_pull_template_map_idx(get_cv_operator, 0)
                kwargs_dicts = get_cv_operator.output.map(lambda endpoint__cv: {
                    'resource': endpoint__cv[0],
                    'min_change_version': endpoint__cv[1] if not (get_deletes and self.pull_all_deletes) else 0,
                    'destination_filename': f"{endpoint__cv[0]}.jsonl",
                    **self.endpoint_configs[endpoint__cv[0]],
                })
            
            # Otherwise, iterate all endpoints.
            else:
                get_cv_operator = None
                enabled_endpoints = endpoints
                kwargs_dicts = list(map(lambda endpoint: {
                    'resource': endpoint,
                    'min_change_version': None,
                    'destination_filename': f"{endpoint}.jsonl",
                    **self.endpoint_configs[endpoint],
                }, endpoints))


            ### EDFI TO OBJECT STORAGE: Output Tuple[endpoint, filename] per successful task
            pull_edfi_to_object_storage = (EdFiToObjectStorageOperator
                .partial(
                    task_id=f"pull_dynamic_endpoints_to_data_lake",
                    map_index_template="""{{ task.resource }}""",
                    edfi_conn_id=self.edfi_conn_id,
                    use_edfi_token_cache=self.use_edfi_token_cache,

                    tmp_dir= self.tmp_dir,
                    object_storage_conn_id=self.object_storage_conn_id,
                    destination_dir=destination_dir,

                    get_deletes=get_deletes,
                    get_key_changes=get_key_changes,
                    max_change_version=airflow_util.xcom_pull_template(self.newest_edfi_cv_task_id),
                    reverse_paging=self.get_deletes_cv_with_deltas if get_deletes else True,

                    # Only run endpoints specified at DAG or delta-level.
                    enabled_endpoints=enabled_endpoints,

                    sla=None,  # "SLAs are unsupported with mapped tasks."
                    pool=self.pool,
                    trigger_rule='none_skipped',
                    dag=self.dag
                )
                .expand_kwargs(kwargs_dicts)
            )

            ### COPY FROM OBJECT STORAGE TO DATABASE
            copy_stage_to_database = BulkObjectStorageToDatabaseOperator(
                task_id=f"copy_all_endpoints_into_database",
                tenant_code=self.tenant_code,
                api_year=self.api_year,

                resource=self.xcom_pull_template_map_idx(pull_edfi_to_object_storage, 0),
                table_name=table or self.xcom_pull_template_map_idx(pull_edfi_to_object_storage, 0),
                edfi_conn_id=self.edfi_conn_id,
<<<<<<< HEAD
                use_edfi_token_cache=self.use_edfi_token_cache,
                snowflake_conn_id=self.snowflake_conn_id,
                s3_destination_key=self.xcom_pull_template_map_idx(pull_edfi_to_s3, 1),
=======
                database_conn_id=self.database_conn_id,
                destination_key=self.xcom_pull_template_map_idx(pull_edfi_to_object_storage, 1),
>>>>>>> 0ae4b8c5
                full_refresh=(get_deletes and self.pull_all_deletes),

                trigger_rule='all_done',
                dag=self.dag
            )

            ### UPDATE SNOWFLAKE CHANGE VERSIONS
            if self.use_change_version:
                update_cv_operator = self.build_change_version_update_operator(
                    task_id=f"update_change_versions_in_database",
                    endpoints=self.xcom_pull_template_map_idx(pull_edfi_to_object_storage, 0),
                    get_deletes=get_deletes,
                    get_key_changes=get_key_changes,
                    trigger_rule='all_success'
                )
            else:
                update_cv_operator = None

            ### Chain tasks into final task-group
            airflow_util.chain_tasks(get_cv_operator, pull_edfi_to_object_storage, copy_stage_to_database, update_cv_operator)

        return dynamic_task_group
    

    def build_bulk_edfi_to_database_task_group(self,
        endpoints: List[str],
        group_id: str,

        *,
        destination_dir: str,
        table: Optional[str] = None,
        get_deletes: bool = False,
        get_key_changes: bool = False,
        get_with_deltas: bool = True,
        **kwargs
    ):
        """
        Build one EdFiToObjectStorage task (with inner for-loop across endpoints).
        Bulk copy the data to its respective table in Snowflake.

        :param endpoints:
        :param group_id:
        :param destination_dir:
        :param table:
        :param get_deletes:
        :param get_key_changes:
        :param get_with_deltas:
        :return:
        """
        if not endpoints:
            return None

        with TaskGroup(
            group_id=group_id,
            prefix_group_id=True,
            parent_group=None,
            dag=self.dag
        ) as bulk_task_group:

            ### LATEST SNOWFLAKE CHANGE VERSIONS: Output Dict[endpoint, last_change_version]
            # If change versions are enabled, dynamically expand the output of the CV operator task into the Ed-Fi bulk operator.
            if self.use_change_version:
                get_cv_operator = self.build_change_version_get_operator(
                    task_id=f"get_last_change_versions",
                    endpoints=[(self.endpoint_configs[endpoint]['namespace'], endpoint) for endpoint in endpoints],
                    get_deletes=get_deletes,
                    get_key_changes=get_key_changes,
                    get_with_deltas=get_with_deltas
                )
                min_change_versions = [
                    self.xcom_pull_template_get_key(get_cv_operator, endpoint) if not (get_deletes and self.pull_all_deletes) else 0
                    for endpoint in endpoints
                ]
                enabled_endpoints = self.xcom_pull_template_map_idx(get_cv_operator, 0)
            
            # Otherwise, iterate all endpoints.
            else:
                get_cv_operator = None
                min_change_versions = [None] * len(endpoints)
                enabled_endpoints = endpoints

            ### EDFI TO OBJECT STORAGE: Output Dict[endpoint, filename] with all successful tasks
            # Build a dictionary of lists to pass into bulk operator.
            endpoint_config_lists = {
                key: [self.endpoint_configs[endpoint][key] for endpoint in endpoints]
                for key in self.DEFAULT_CONFIGS.keys()  # Create lists for all keys in config.
            }

            pull_edfi_to_object_storage = BulkEdFiToObjectStorageOperator(
                task_id=f"pull_all_endpoints_to_data_lake",
                edfi_conn_id=self.edfi_conn_id,
                use_edfi_token_cache=self.use_edfi_token_cache,

                tmp_dir=self.tmp_dir,
                object_storage_conn_id=self.object_storage_conn_id,
                destination_dir=destination_dir,
                
                get_deletes=get_deletes,
                get_key_changes=get_key_changes,
                max_change_version=airflow_util.xcom_pull_template(self.newest_edfi_cv_task_id),
                reverse_paging=self.get_deletes_cv_with_deltas if get_deletes else True,

                # Arguments that are required to be lists in Ed-Fi bulk-operator.
                resource=endpoints,  # List datatype initializes bulk child class
                min_change_version=min_change_versions,
                destination_filename=[f"{endpoint}.jsonl" for endpoint in endpoints],

                # Optional config-specified run-attributes (overridden by those in configs)
                **endpoint_config_lists,

                # Only run endpoints specified at DAG or delta-level.
                enabled_endpoints=enabled_endpoints,

                pool=self.pool,
                trigger_rule='none_skipped',
                dag=self.dag
            )

            ### COPY FROM OBJECT STORAGE TO DATABASE
            copy_stage_to_database = BulkObjectStorageToDatabaseOperator(
                task_id=f"copy_all_endpoints_into_database",
                tenant_code=self.tenant_code,
                api_year=self.api_year,

                resource=self.xcom_pull_template_map_idx(pull_edfi_to_object_storage, 0),
                table_name=table or self.xcom_pull_template_map_idx(pull_edfi_to_object_storage, 0),
                edfi_conn_id=self.edfi_conn_id,
<<<<<<< HEAD
                use_edfi_token_cache=self.use_edfi_token_cache,
                snowflake_conn_id=self.snowflake_conn_id,
                s3_destination_key=self.xcom_pull_template_map_idx(pull_edfi_to_s3, 1),
=======
                database_conn_id=self.database_conn_id,
                destination_key=self.xcom_pull_template_map_idx(pull_edfi_to_object_storage, 1),
>>>>>>> 0ae4b8c5
                full_refresh=(get_deletes and self.pull_all_deletes),

                trigger_rule='none_skipped',  # Different trigger rule than default.
                dag=self.dag
            )

            ### UPDATE SNOWFLAKE CHANGE VERSIONS
            if self.use_change_version:
                update_cv_operator = self.build_change_version_update_operator(
                    task_id=f"update_change_versions_in_database",
                    endpoints=self.xcom_pull_template_map_idx(pull_edfi_to_object_storage, 0),
                    get_deletes=get_deletes,
                    get_key_changes=get_key_changes,
                    trigger_rule='all_success'
                )
            else:
                update_cv_operator = None

            ### Chain tasks into final task-group
            airflow_util.chain_tasks(get_cv_operator, pull_edfi_to_object_storage, copy_stage_to_database, update_cv_operator)

        return bulk_task_group


    def build_total_counts_task_group(self,
        endpoints: List[str],
        **kwargs
    ):
        """
        :param endpoints:
        :return:
        """
        if not endpoints:
            return None

        with TaskGroup(
            group_id="Ed-Fi Total Counts",
            prefix_group_id=False,
            parent_group=None,
            dag=self.dag
        ) as total_counts_task_group:
            
            get_total_counts = PythonOperator(
                task_id="get_edfi_total_counts",
                python_callable=total_counts.get_total_counts,
                op_kwargs={
                    'endpoints': [(self.endpoint_configs[endpoint]['namespace'], endpoint) for endpoint in endpoints],
                    'edfi_conn_id': self.edfi_conn_id,
                    'use_edfi_token_cache': self.use_edfi_token_cache,
                    'max_change_version': airflow_util.xcom_pull_template(self.newest_edfi_cv_task_id),
                },
                trigger_rule='none_failed',
                dag=self.dag
            )

            # Clear the database total counts table (if a full-refresh).
            delete_total_counts = PythonOperator(
                task_id="delete_previous_total_counts_in_database",
                python_callable=total_counts.delete_total_counts,
                op_kwargs={
                    'tenant_code': self.tenant_code,
                    'api_year': self.api_year,
                    'database_conn_id': self.database_conn_id,
                    'total_counts_table': self.total_counts_table,
                },
                dag=self.dag
            )

            load_total_counts = PythonOperator(
                task_id="load_total_counts_to_database", 
                python_callable=total_counts.insert_total_counts,
                op_kwargs={
                    'tenant_code': self.tenant_code,
                    'api_year': self.api_year,
                    'database_conn_id': self.database_conn_id,
                    'total_counts_table': self.total_counts_table,
                    'endpoint_counts': airflow_util.xcom_pull_template(get_total_counts),
                },
                trigger_rule='none_failed',
                provide_context=True,
                dag=self.dag,
                **kwargs
            )

            get_total_counts >> delete_total_counts >> load_total_counts

        return total_counts_task_group<|MERGE_RESOLUTION|>--- conflicted
+++ resolved
@@ -585,14 +585,9 @@
                 resource=self.xcom_pull_template_map_idx(pull_operators_list, 0),
                 table_name=table or self.xcom_pull_template_map_idx(pull_operators_list, 0),
                 edfi_conn_id=self.edfi_conn_id,
-<<<<<<< HEAD
-                use_edfi_token_cache=self.use_edfi_token_cache,
-                snowflake_conn_id=self.snowflake_conn_id,
-                s3_destination_key=self.xcom_pull_template_map_idx(pull_operators_list, 1),
-=======
+                use_edfi_token_cache=self.use_edfi_token_cache,`
                 database_conn_id=self.database_conn_id,
                 destination_key=self.xcom_pull_template_map_idx(pull_operators_list, 1),
->>>>>>> 0ae4b8c5
                 full_refresh=(get_deletes and self.pull_all_deletes),
 
                 trigger_rule='all_done',
@@ -719,14 +714,9 @@
                 resource=self.xcom_pull_template_map_idx(pull_edfi_to_object_storage, 0),
                 table_name=table or self.xcom_pull_template_map_idx(pull_edfi_to_object_storage, 0),
                 edfi_conn_id=self.edfi_conn_id,
-<<<<<<< HEAD
                 use_edfi_token_cache=self.use_edfi_token_cache,
-                snowflake_conn_id=self.snowflake_conn_id,
-                s3_destination_key=self.xcom_pull_template_map_idx(pull_edfi_to_s3, 1),
-=======
                 database_conn_id=self.database_conn_id,
                 destination_key=self.xcom_pull_template_map_idx(pull_edfi_to_object_storage, 1),
->>>>>>> 0ae4b8c5
                 full_refresh=(get_deletes and self.pull_all_deletes),
 
                 trigger_rule='all_done',
@@ -854,14 +844,9 @@
                 resource=self.xcom_pull_template_map_idx(pull_edfi_to_object_storage, 0),
                 table_name=table or self.xcom_pull_template_map_idx(pull_edfi_to_object_storage, 0),
                 edfi_conn_id=self.edfi_conn_id,
-<<<<<<< HEAD
                 use_edfi_token_cache=self.use_edfi_token_cache,
-                snowflake_conn_id=self.snowflake_conn_id,
-                s3_destination_key=self.xcom_pull_template_map_idx(pull_edfi_to_s3, 1),
-=======
                 database_conn_id=self.database_conn_id,
                 destination_key=self.xcom_pull_template_map_idx(pull_edfi_to_object_storage, 1),
->>>>>>> 0ae4b8c5
                 full_refresh=(get_deletes and self.pull_all_deletes),
 
                 trigger_rule='none_skipped',  # Different trigger rule than default.
