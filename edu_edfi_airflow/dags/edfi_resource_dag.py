--- conflicted
+++ resolved
@@ -393,14 +393,11 @@
                 tenant_code=self.tenant_code,
                 api_year=self.api_year,
                 resource=snake_resource,
-<<<<<<< HEAD
                 table_name=table or snake_resource,  # Use the provided table name, or default to resource.
 
                 edfi_conn_id=self.edfi_conn_id,
                 snowflake_conn_id=self.snowflake_conn_id,
-=======
-
->>>>>>> 8af350e8
+
                 s3_destination_key=airflow_util.xcom_pull_template(pull_edfi_to_s3.task_id),
                 table_name=table or snake_resource,  # Use the provided table name, or default to resource.
                 xcom_return=(snake_resource, deletes),  # Force return structure for downstream XCom.
