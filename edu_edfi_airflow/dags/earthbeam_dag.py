from pathlib import Path, PurePath
from typing import Callable, List, Optional, Union
import logging
import os
import re


from airflow.decorators import task, task_group
from airflow.exceptions import AirflowFailException, AirflowSkipException
from airflow.models.param import Param
from airflow.operators.bash import BashOperator
from airflow.operators.python import PythonOperator
from airflow.utils.helpers import chain
from airflow.utils.task_group import TaskGroup

import edfi_api_client
from ea_airflow_util import EACustomDAG

from edu_edfi_airflow.callables.s3 import local_filepath_to_s3, remove_filepaths, check_for_key
from edu_edfi_airflow.callables import airflow_util
from edu_edfi_airflow.providers.earthbeam.operators import EarthmoverOperator, LightbeamOperator
from edu_edfi_airflow.providers.snowflake.transfers.s3_to_snowflake import S3ToSnowflakeOperator

from edu_edfi_airflow.callables.log_util import capture_logs_to_snowflake

class EarthbeamDAG:
    """
    Full Earthmover-Lightbeam DAG, with optional Python callable pre-processing.
    """
    emlb_hash_directory   : str = '/efs/emlb/prehash'
    emlb_state_directory  : str = '/efs/emlb/state'
    emlb_results_directory: str = '/efs/emlb/results'
    raw_output_directory  : str = '/efs/tmp_storage/raw'
    em_output_directory   : str = '/efs/tmp_storage/earthmover'

    params_dict = {
        "force": Param(
            default=False,
            type="boolean",
            description="If true, passes `--force` flag to Earthmover and Lightbeam"
        ),
    }

    def __init__(self,
        run_type: str,

        *,
        earthmover_path: Optional[str] = None,
        lightbeam_path: Optional[str] = None,

        pool: str = 'default_pool',
        earthmover_pool: Optional[str] = None,
        lightbeam_pool: Optional[str] = None,

        fast_cleanup: bool = False,

        **kwargs
    ):
        self.run_type = run_type

        self.earthmover_path = earthmover_path
        self.lightbeam_path = lightbeam_path

        self.pool = pool
        self.earthmover_pool = earthmover_pool or self.pool
        self.lightbeam_pool = lightbeam_pool or self.pool

        self.fast_cleanup = fast_cleanup

        self.dag = EACustomDAG(params=self.params_dict, **kwargs)


    def build_local_raw_dir(self, tenant_code: str, api_year: int, grain_update: Optional[str] = None) -> str:
        """
        Helper function to force consistency when building raw filepathing in Python operators.

        :param tenant_code:
        :param api_year:
        :param grain_update:
        :return:
        """
        raw_dir = edfi_api_client.url_join(
            self.raw_output_directory,
            tenant_code, self.run_type, api_year, grain_update,
            '{{ ds_nodash }}', '{{ ts_nodash }}'
        )
        return raw_dir
    
    
    def list_files_in_raw_dir(self, raw_dir: str, file_pattern: Optional[str] = None, **context):
        """
        List files in a raw directory. Skip if no files found
        """
        if not os.path.exists(raw_dir):
            raise AirflowSkipException(f"Directory {raw_dir} not found.")
        
        return_files = []
        unmatched_files = []
        
        for root, _, files in os.walk(raw_dir):
            for file in files:
                if file_pattern and not re.search(file_pattern, file):
                    logging.warning(f"File does not match file_pattern: {file}")
                    unmatched_files.append(os.path.join(root, file))
                    continue

                return_files.append(os.path.join(root, file))

        # Push an additional XCom if one or more files failed the file-pattern check.
        if unmatched_files:
            files_string = '\n'.join(map(lambda file: f"  - {file}", unmatched_files))
            logging.warning(
                f"One or more files did not match file pattern `{file_pattern}`:\n{files_string}"
            )
            context['ti'].xcom_push(key='failed_files', value=unmatched_files)
        
        if not return_files:
            raise AirflowSkipException(f"No files were found in directory: {raw_dir}")

        return return_files

    # Helper method for sharding data into input for tenant-year taskgroups
    PathLike = Union[str, Path]
    Unary = Callable[[str], str]

    @classmethod
    def partition_on_tenant_and_year(cls,
        csv_paths: Union[PathLike, List[PathLike]] = [],
        dataframes: Union['DataFrame', List['DataFrame']] = [],

        output_dir: Optional[PathLike] = None,
        output_dirs: Optional[Union[PathLike, List[PathLike]]] = None,

        tenant_col: str = "tenant_code",
        tenant_map: Optional[Union[dict, Unary]] = None,
        year_col: str = "api_year",
        year_map: Optional[Union[dict, Unary]] = None,
    ):
        """
        Preprocessing function to shard data to parquet on disk.
        This is useful when a single input file contains multiple years and/or tenants.

        Note that the CSV filepath can be referenced using `__path__` column during sharding.

        :param csv_paths: one or more complete file paths pointing to input data
        :param dataframes: one or more input dataframes
        :param output_dir: root directory of the parquet (subdirectories built dynamically)
        :param output_dirs: list of root directories of the parquet (one per csv_path)
        :param tenant_col: (optional) name of the column to use as tenant code
        :param tenant_map: (optional) map values from the contents of tenant_col to valid tenant codes
        :param year_col: (optional) name of the column to use as API year
        :param year_map: (optional) map values from the contents of api_col to valid API years

        :return:
        """
        # (expensive) imports here so that the airflow scheduler doesn't have to deal with them
        import dask
        import dask.dataframe as dd
        import pandas as pd

        csv_paths = csv_paths if isinstance(csv_paths, list) else [csv_paths]
        dataframes = dataframes if isinstance(dataframes, list) else [dataframes]

        # Check existence of mutually-exclusive input arguments and force to a list.
        if bool(csv_paths) == bool(dataframes):
            raise ValueError("Arguments `csv_paths` and `dataframes` are mutually-exclusive!")

        for csv_path in csv_paths:
            # Ignore wildcard filepaths in check.
            if '*' in csv_path:
                continue

            if not Path(csv_path).is_file() or not Path(csv_path).suffix == '.csv':
                raise ValueError(f"Input path '{csv_path}' is not a path to a file whose name ends with '.csv'")

        # Prepare output directories and enforce cardinality with inputs.
        if bool(output_dir) == bool(output_dirs):
            raise ValueError("Arguments `output_dir` and `output_dirs` are mutually-exclusive!")

        if output_dir and csv_paths:
            output_dirs = [  # use the input file basenames as the parquet directory names
                PurePath(output_dir, PurePath(csv_path).name).with_suffix('')
                for csv_path in csv_paths
            ]
        elif output_dir and dataframes:
            output_dirs = [os.path.join(output_dir, str(idx)) for idx in range(len(dataframes))]
        else:
            output_dirs = output_dirs if isinstance(output_dirs, list) else [output_dirs]
        
        if not (len(csv_paths) == len(output_dirs) or len(dataframes) == len(output_dirs)):
            raise ValueError("List arguments `csv_paths`/`dataframes` and `output_dirs` must be the same length!")
        
        for dir in output_dirs:
            Path(dir).mkdir(parents=True, exist_ok=True)
        
        # Wrap Dask in a context to set temporary variables that will not affect Earthmover behavior.
        with dask.config.set({
            "temporary_directory": "./dask_temp/",
            "dataframe.convert-string": True,
        }), pd.option_context("mode.string_storage", "pyarrow"):

            for idx, parquet_path in enumerate(output_dirs):

                # Set the dataframe, depending on the type of input passed.
                if csv_paths:
                    df = dd.read_csv(csv_paths[idx], dtype=str, na_filter=False, include_path_column="__path__")
                else:
                    df = dataframes[idx]
                
                # Verify sharding columns are defined.
                if tenant_col not in df:
                    raise KeyError(f"provided tenant_code column '{tenant_col}' not present in data")
                if year_col not in df:
                    raise KeyError(f"provided api_year column '{year_col}' not present in data")

                # Fill nulls with empty strings. Categorical columns cause this operation to fail.
                try:
                    df = df.fillna('')
                except:
                    logging.warning("Unable to fill NaNs with empty strings: categorical columns present.")
            
                if isinstance(tenant_map, dict):
                    logging.info(f"Applying mapping with {len(tenant_map)} elements to column `{tenant_col}`")
                
                if isinstance(year_map, dict):
                    logging.info(f"Applying mapping with {len(year_col)} elements to column `{year_col}`")

                # if needed, add tenant_code and api_year as columns so we can partition on them
                if tenant_map:
                    df["tenant_code"] = df[tenant_col].map(tenant_map, meta=dd.utils.make_meta(df[tenant_col]))
                else:
                    df["tenant_code"] = df[tenant_col]
                
                if year_map:
                    df["api_year"] = df[year_col].map(year_map, meta=dd.utils.make_meta(df[year_col]))
                else:
                    df["api_year"] = df[year_col]

                # Delete new column created by `include_path_column` on read.
                if '__path__' in df.columns:
                    del df['__path__']

                df.to_parquet(parquet_path, write_index=False, overwrite=True, partition_on=['tenant_code', 'api_year'])

        return output_dirs


    # One or more endpoints can fail total-get count. Create a second operator to track that failed status.
    # This should NOT be necessary, but we encountered a bug where a downstream "none_skipped" task skipped with "upstream_failed" status.
    @staticmethod
    def fail_if_xcom(xcom_value, **context):
        if xcom_value:
            raise AirflowFailException(f"XCom value: {xcom_value}")
        else:
            raise AirflowSkipException  # Force a skip to not mark the taskgroup as a success when all tasks skip.

    def build_python_preprocessing_operator(self,
        python_callable: Callable,
        **kwargs
    ) -> PythonOperator:
        """
        Optional Python preprocessing operator to run before Earthmover and Lightbeam.

        :param python_callable:
        :param kwargs:
        :return:
        """
        callable_name = python_callable.__name__.strip('<>')  # Remove brackets around lambdas
        task_id = f"{self.run_type}__preprocess_python_callable__{callable_name}"

        return PythonOperator(
            task_id=task_id,
            python_callable=python_callable,
            op_kwargs=kwargs,
            provide_context=True,
            pool=self.pool,
            dag=self.dag
        )

    def build_bash_preprocessing_operator(self,
        bash_command: str,
        **kwargs
    ) -> PythonOperator:
        """
        Optional Bash preprocessing operator to run before Earthmover and Lightbeam.

        :param bash_command:
        :param kwargs:
        :return:
        """
        command_name = bash_command.split(" ")[0]  # First keyword of the bash-command
        task_id = f"{self.run_type}__preprocess_bash_script__{command_name}"

        return BashOperator(
            task_id=task_id,
            bash_command=bash_command,
            **kwargs,
            pool=self.pool,
            dag=self.dag
        )


    def build_tenant_year_taskgroup(self,
        tenant_code: str,
        api_year: int,
        raw_dir: Optional[str] = None,  # Deprecated in favor of `input_file_mapping`.

        *,
        grain_update: Optional[str] = None,
        group_id: Optional[str] = None,

        earthmover_kwargs: Optional[dict] = None,
        edfi_conn_id: Optional[str] = None,
        validate_edfi_conn_id: Optional[str] = None,
        lightbeam_kwargs: Optional[dict] = None,

        s3_conn_id: Optional[str] = None,
        s3_filepath: Optional[str] = None,

        python_callable: Optional[Callable] = None,
        python_kwargs: Optional[dict] = None,

        python_postprocess_callable: Optional[Callable] = None,
        python_postprocess_kwargs: Optional[dict] = None,

        snowflake_conn_id: Optional[str] = None,
        logging_table: Optional[str] = None,

        ods_version: Optional[str] = None,
        data_model_version: Optional[str] = None,
        endpoints: Optional[List[str]] = None,
        full_refresh: bool = False,

        assessment_bundle: Optional[str] = None,
        student_id_match_rates_table: Optional[str] = None,
        snowflake_read_conn_id: Optional[str] = None,
        required_id_match_rate: Optional[float] = 0.5,

        # Mapping of input environment variables to be injected into the taskgroup.
        input_file_mapping: Optional[dict] = None,

        **kwargs
    ):
        """
        (Python) -> (S3: Raw) -> (Student IDs) -> Earthmover -> (S3: EM Output) -> (Snowflake: EM Logs)  -> (Snowflake: Student IDs) +-> (Lightbeam) -> (Snowflake: LB Logs) +-> (Python) +-> Clean-up
                                                                                                                                     +-> (Snowflake: EM Output)

        Many steps are automatic based on arguments defined:
        * If `edfi_conn_id` is defined, use Lightbeam to post to ODS.
        * If `python_callable` is defined, run Python pre-process.
        * If `s3_conn_id` is defined, upload files raw and post-Earthmover.
        * If `snowflake_conn_id` is defined and `edfi_conn_id` is NOT defined, copy EM output into raw Snowflake tables.
        * If `logging_table` is defined, copy EM and LB logs into Snowflake table.
        * If `student_id_match_rates_table` is defined, calculate student ID match rates if needed and run the bundle using the best match config.
        * If `python_postprocess_callable` is defined, run Python post-process at the task group level.

        :param tenant_code:
        :param api_year:
        :param raw_dir:

        :param grain_update:
        :param group_id:

        :param earthmover_kwargs:
        :param edfi_conn_id:
        :param lightbeam_kwargs:

        :param s3_conn_id:
        :param s3_filepath:

        :param python_callable:
        :param python_kwargs:

        :param python_postprocess_callable:
        :param python_postprocess_kwargs:

        :param snowflake_conn_id:
        :param logging_table:

        :param ods_version:
        :param data_model_version:
        :param endpoints:
        :param full_refresh:

        :param assessment_bundle:
        :param student_id_match_rates_table:
        :param snowflake_read_conn_id:
        :param required_id_match_rate:

        :param input_file_mapping:

        :return:
        """
        # Group ID can be defined manually or built dynamically
        group_id = group_id or self.build_group_id(
            tenant_code, api_year, grain_update,
            edfi_conn_id=edfi_conn_id, snowflake_conn_id=snowflake_conn_id, s3_conn_id=s3_conn_id
        )

        with TaskGroup(
            group_id=group_id,
            prefix_group_id=True,
            dag=self.dag
        ) as tenant_year_task_group:

            # Dynamically build a task-order as tasks are defined.
            task_order = []

            ### PythonOperator Preprocess
            if python_callable:

                if logging_table:
                    # Wrap the callable with log capturing
                    wrapped_callable = capture_logs_to_snowflake(
                        run_callable=python_callable,
                        snowflake_conn_id=snowflake_conn_id,
                        logging_table=logging_table,
                        tenant_code=tenant_code,
                        api_year=api_year,
                        grain_update=grain_update,
                        run_type=self.run_type
                    )
                else:
                    wrapped_callable = python_callable

                callable_name = python_callable.__name__.strip('<>')  # Remove brackets around lambdas
                python_preprocess = PythonOperator(
                    task_id=f"preprocess_python_callable__{callable_name}",
                    python_callable=wrapped_callable,
                    op_kwargs=python_kwargs or {},
                    provide_context=True,
                    pool=self.pool,
                    dag=self.dag
                )
                task_order.append(python_preprocess)
            
            # Infer input file parameters if not explicitly defined.
            if not input_file_mapping:
                input_file_mapping = {
                    key: val for key, val in earthmover_kwargs.get("parameters", {}).items()
                    if key.lower().startswith("input_file")
                    and key.lower() != "input_filetype"
                }

            em_task_group = self.build_file_to_edfi_taskgroup(
                tenant_code=tenant_code,
                api_year=api_year,
                grain_update=grain_update,

                earthmover_kwargs=earthmover_kwargs,
                edfi_conn_id=edfi_conn_id,
                validate_edfi_conn_id=validate_edfi_conn_id,
                lightbeam_kwargs=lightbeam_kwargs,

                python_postprocess_callable=python_postprocess_callable,
                python_postprocess_kwargs=python_postprocess_kwargs,

                s3_conn_id=s3_conn_id,
                s3_filepath=s3_filepath,

                snowflake_conn_id=snowflake_conn_id,
                logging_table=logging_table,

                ods_version=ods_version,
                data_model_version=data_model_version,
                endpoints=endpoints,
                full_refresh=full_refresh,

                assessment_bundle=assessment_bundle,
                student_id_match_rates_table=student_id_match_rates_table,
                snowflake_read_conn_id=snowflake_read_conn_id,
                required_id_match_rate=required_id_match_rate, 

            )(
                input_file_envs=list(input_file_mapping.keys()),
                input_filepaths=list(input_file_mapping.values())
            )
            task_order.append(em_task_group)

            chain(*task_order)  # Chain all defined operators into task-order.

        return tenant_year_task_group


    ### Dynamic Earthbeam across multiple files
    def build_dynamic_tenant_year_taskgroup(self,
        tenant_code: str,
        api_year: int,
        raw_dir: Optional[str] = None,

        *,
        grain_update: Optional[str] = None,
        group_id: Optional[str] = None,

        earthmover_kwargs: Optional[dict] = None,
        edfi_conn_id: Optional[str] = None,
        validate_edfi_conn_id: Optional[str] = None,
        lightbeam_kwargs: Optional[dict] = None,
        
        # Unique to dynamic version: fails list task if any files don't match pattern.
        file_pattern: Optional[str] = None, 

        s3_conn_id: Optional[str] = None,
        s3_filepath: Optional[str] = None,

        python_callable: Optional[Callable] = None,
        python_kwargs: Optional[dict] = None,

        python_postprocess_callable: Optional[Callable] = None,
        python_postprocess_kwargs: Optional[dict] = None,        

        snowflake_conn_id: Optional[str] = None,
        logging_table: Optional[str] = None,

        ods_version: Optional[str] = None,
        data_model_version: Optional[str] = None,
        endpoints: Optional[List[str]] = None,
        full_refresh: bool = False,

        assessment_bundle: Optional[str] = None,
        student_id_match_rates_table: Optional[str] = None,
        snowflake_read_conn_id: Optional[str] = None,
        required_id_match_rate: Optional[float] = 0.5,

        # Allows overwrite of expected environment variable.
        input_file_var: str = "INPUT_FILE",

        **kwargs
    ):
        """
        IMPORTANT: This approach assumes a template will use 'input_file_var' as its only input parameter!
        """
        # Group ID can be defined manually or built dynamically
        group_id = group_id or self.build_group_id(
            tenant_code, api_year, grain_update,
            edfi_conn_id=edfi_conn_id, snowflake_conn_id=snowflake_conn_id, s3_conn_id=s3_conn_id
        )

        with TaskGroup(
            group_id=group_id,
            prefix_group_id=True,
            dag=self.dag
        ) as dynamic_tenant_year_task_group:

            # Dynamically build a task-order as tasks are defined.
            task_order = []

            ### PythonOperator Preprocess
            if bool(python_callable) == bool(raw_dir):
                raise ValueError("Taskgroup arguments `python_callable` and `raw_dir` are mutually exclusive.")

            if python_callable:

                if logging_table:
                    # Wrap the callable with log capturing
                    wrapped_callable = capture_logs_to_snowflake(
                        run_callable=python_callable,
                        snowflake_conn_id=snowflake_conn_id,
                        logging_table=logging_table,
                        tenant_code=tenant_code,
                        api_year=api_year,
                        grain_update=grain_update,
                        run_type=self.run_type
                    )
                else:
                    wrapped_callable = python_callable

                callable_name = python_callable.__name__.strip('<>')  # Remove brackets around lambdas
                python_preprocess = PythonOperator(
                    task_id=f"preprocess_python_callable__{callable_name}",
                    python_callable=wrapped_callable,
                    op_kwargs=python_kwargs or {},
                    provide_context=True,
                    pool=self.pool,
                    dag=self.dag
                )
                task_order.append(python_preprocess)
                # paths_to_clean.append(airflow_util.xcom_pull_template(python_preprocess.task_id))

            ## List Raw files for dynamic task mapping
            list_files_task = PythonOperator(
                task_id = f'list_files_in_dir',
                dag=self.dag,
                python_callable=self.list_files_in_raw_dir,
                op_kwargs={
                    'raw_dir': airflow_util.xcom_pull_template(python_preprocess.task_id) if python_callable else raw_dir,
                    'file_pattern': file_pattern,
                },
                provide_context=True
            )
            task_order.append(list_files_task)

            # Optional task to fail when unexpected files were found in ShareFile.
            if file_pattern:
                failed_sentinel = PythonOperator(
                    task_id=f"failed_file_pattern",
                    python_callable=self.fail_if_xcom,
                    op_args=[airflow_util.xcom_pull_template(list_files_task, key='failed_files')],
                    trigger_rule='all_done',
                    dag=self.dag
                )
                list_files_task >> failed_sentinel

            em_task_group = self.build_file_to_edfi_taskgroup(
                tenant_code=tenant_code,
                api_year=api_year,
                grain_update=grain_update,

                earthmover_kwargs=earthmover_kwargs,
                edfi_conn_id=edfi_conn_id,
                validate_edfi_conn_id=validate_edfi_conn_id,
                lightbeam_kwargs=lightbeam_kwargs,

                python_postprocess_callable=python_postprocess_callable,
                python_postprocess_kwargs=python_postprocess_kwargs,

                s3_conn_id=s3_conn_id,
                s3_filepath=s3_filepath,

                snowflake_conn_id=snowflake_conn_id,
                logging_table=logging_table,

                assessment_bundle=assessment_bundle,
                student_id_match_rates_table=student_id_match_rates_table,
                snowflake_read_conn_id=snowflake_read_conn_id,
                required_id_match_rate=required_id_match_rate,

                ods_version=ods_version,
                data_model_version=data_model_version,
                endpoints=endpoints,
                full_refresh=full_refresh,

                # Only defined in dynamic process.
                map_index_template = "{{ ti.xcom_pull(task_ids='" + list_files_task.task_id + "')[ti.map_index].split('/')[-1] }}",
                map_index_source_task_id=f"{group_id}.list_files_in_dir",
            
            ).partial(input_file_envs=input_file_var).expand(
                input_filepaths=list_files_task.output
            )
            task_order.append(em_task_group)

            chain(*task_order)  # Chain all defined operators into task-order.
        
        return dynamic_tenant_year_task_group

    @staticmethod
    def build_group_id(
        tenant_code: str, api_year: str, grain_update: Optional[str], *,
        edfi_conn_id: bool, snowflake_conn_id: bool, s3_conn_id: bool,
    ) -> str:
        group_id = f"{tenant_code}_{api_year}"
        if grain_update:
            group_id += f"_{grain_update}"

        # Group ID can be defined manually or built dynamically
        group_id += "__earthmover"

        # TaskGroups have three shapes:
        if edfi_conn_id:         # Earthmover-to-Lightbeam (with optional S3)
            group_id += "_to_lightbeam"
        elif snowflake_conn_id:  # Earthmover-to-Snowflake (through S3)
            group_id += "_to_snowflake"
        elif s3_conn_id:         # Earthmover-to-S3
            group_id += "_to_s3"
        
        return group_id


    def log_to_snowflake(self,
        snowflake_conn_id: str,
        logging_table: str,

        tenant_code: str,
        api_year: int,
        grain_update: Optional[str] = None,

        # Mutually-exclusive arguments
        log_filepath: Optional[str] = None,
        log_data: Optional[dict] = None,
        **kwargs
    ):
        """

        :return:
        """
        # Short-circuit fail before imports.
        if not snowflake_conn_id:
            raise Exception(
                "Snowflake connection required to copy logs into Snowflake."
            )

        from airflow.exceptions import AirflowSkipException
        from airflow.providers.snowflake.hooks.snowflake import SnowflakeHook

        if log_filepath:
            # Assume the results file is overwritten at every run.
            # If not found, raise a skip-exception instead of failing.
            try:
                with open(log_filepath, 'r') as fp:
                    log_data = fp.read()
            except FileNotFoundError:
                raise AirflowSkipException(
                    f"Results file not found: {log_filepath}\n"
                    "Did Earthmover/Lightbeam run without error?"
                )

        # Retrieve the database and schema from the Snowflake hook and build the insert-query.
        database, schema = airflow_util.get_snowflake_params_from_conn(snowflake_conn_id)

        grain_update_str = f"'{grain_update}'" if grain_update else "NULL"

        qry_insert_into = f"""
            INSERT INTO {database}.{schema}.{logging_table}
                (tenant_code, api_year, grain_update, run_type, run_date, run_timestamp, result)
            SELECT
                '{tenant_code}' AS tenant_code,
                '{api_year}' AS api_year,
                {grain_update_str} AS grain_update,
                '{self.run_type}' AS run_type,
                '{kwargs['ds']}' AS run_date,
                '{kwargs['ts']}' AS run_timestamp,
                PARSE_JSON($${log_data}$$) AS result
        """

        # Insert each row into the table, passing the values as parameters.
        snowflake_hook = SnowflakeHook(snowflake_conn_id=snowflake_conn_id)
        snowflake_hook.run(
            sql=qry_insert_into
        )
    
    @staticmethod
    def inject_parameters_into_kwargs(parameters: dict, earthmover_kwargs: Optional[dict]) -> dict:
        """
        Helper for injecting parameters into kwargs passed to Earthmover in dynamic runs.
        """
        copied_kwargs = dict(earthmover_kwargs or ())

        if not 'parameters' in copied_kwargs:
            copied_kwargs['parameters'] = {}

        copied_kwargs['parameters'].update(parameters)
        return copied_kwargs
    
    @staticmethod
    def get_filename(filepath: str) -> str:
        return os.path.splitext(os.path.basename(filepath))[0]
    
    @staticmethod
    def get_match_rates_query(student_id_match_rates_table: str, tenant_code: str, api_year: str, assessment_bundle: str, required_id_match_rate: int) -> str:
        qry_match_rates = f"""
            SELECT *
            FROM {student_id_match_rates_table}
            WHERE tenant_code = $${tenant_code}$$
                AND api_year = {api_year}
                AND assessment_name = $${assessment_bundle}$$
                AND match_rate >= {required_id_match_rate}
            ORDER BY match_rate desc, edfi_column_name desc, source_column_name desc
            LIMIT 1
        """
        return qry_match_rates

    def build_file_to_edfi_taskgroup(self,
        *,
        tenant_code: str,
        api_year: int,
        grain_update: Optional[str] = None,

        earthmover_kwargs: Optional[dict] = None,
        edfi_conn_id: Optional[str] = None,
        validate_edfi_conn_id: Optional[str] = None,
        lightbeam_kwargs: Optional[dict] = None,

        python_postprocess_callable: Optional[Callable] = None,
        python_postprocess_kwargs: Optional[dict] = None,

        s3_conn_id: Optional[str] = None,
        s3_filepath: Optional[str] = None,

        snowflake_conn_id: Optional[str] = None,
        logging_table: Optional[str] = None,

        assessment_bundle: Optional[str] = None,
        student_id_match_rates_table: Optional[str] = None,
        snowflake_read_conn_id: Optional[str] = None,
        required_id_match_rate: Optional[float] = 0.5,

        ods_version: Optional[str] = None,
        data_model_version: Optional[str] = None,
        endpoints: Optional[List[str]] = None,
        full_refresh: bool = False,

        # Internal variable for displaying filenames in dynamic taskgroups.
        # Note that map_index_templates can only be passed to tasks, not groups. (https://github.com/apache/airflow/issues/40799)
        map_index_template: str = None,
        map_index_source_task_id: str = None,                                     

        **kwargs
    ):
        @task_group(prefix_group_id=True, group_id="file_to_earthbeam", dag=self.dag)
        def file_to_edfi_taskgroup(input_file_envs: Union[str, List[str]], input_filepaths: Union[str, List[str]]):

            @task(pool=self.pool, dag=self.dag, map_index_template=map_index_template)
            def upload_to_s3(filepaths: Union[str, List[str]], subdirectory: str, s3_file_subdirs: Optional[List[str]] = None, **context):
                if not s3_filepath:
                    raise ValueError(
                        "Argument `s3_filepath` must be defined to upload transformed Earthmover files to S3."
                    )
                
                filepaths = [filepaths] if isinstance(filepaths, str) else filepaths  # Data-dir is passed as a singleton
                s3_file_subdirs = [None] * len(filepaths) if not s3_file_subdirs else s3_file_subdirs

                file_basename = self.get_filename(filepaths[0])
                s3_full_filepath = edfi_api_client.url_join(
                    s3_filepath, subdirectory,
                    tenant_code, self.run_type, api_year, grain_update,
                    '{{ ds_nodash }}', '{{ ts_nodash }}',
                    file_basename
                )
                s3_full_filepath = context['task'].render_template(s3_full_filepath, context)

                # Zip optional subdirectories if specified; make secondary file-uploads optional
                for idx, (filepath, file_subdir) in enumerate(zip(filepaths, s3_file_subdirs)):
                    filepath = context['task'].render_template(filepath, context)
                    s3_write_filepath = os.path.join(s3_full_filepath, file_subdir) if file_subdir else s3_full_filepath

                    try:
                        local_filepath_to_s3(
                            s3_conn_id=s3_conn_id,
                            s3_destination_key=s3_write_filepath,
                            local_filepath=filepath,
                            remove_local_filepath=False
                        )
                    except FileNotFoundError as err:
                        logging.warning(f"File not found for S3 upload: {filepath}")
                        if idx == 0:  # Optional files always come secondary to required files
                            raise AirflowFailException(str(err))

                return s3_full_filepath
            
            @task(pool=self.pool, dag=self.dag, map_index_template=map_index_template)
            def log_to_snowflake(results_filepath: str, **context):
                return self.log_to_snowflake(
                    snowflake_conn_id=snowflake_conn_id,
                    logging_table=logging_table,
                    log_filepath=results_filepath,
                    tenant_code=tenant_code,
                    api_year=api_year,
                    grain_update=grain_update,
                    **context
                )
            
            @task(pool=self.pool, dag=self.dag, map_index_template=map_index_template)
            def check_existing_match_rates():
                from airflow.providers.snowflake.hooks.snowflake import SnowflakeHook
                from snowflake.connector import DictCursor
                
                snowflake_hook = SnowflakeHook(snowflake_conn_id=snowflake_conn_id)
                conn = snowflake_hook.get_conn()
                cursor = conn.cursor(DictCursor)

                qry_match_rates = self.get_match_rates_query(student_id_match_rates_table, tenant_code, api_year, assessment_bundle, required_id_match_rate)
                logging.info(f'Pulling previous match rates: {qry_match_rates}')

                cursor.execute(qry_match_rates)
                match_rates = cursor.fetchall()

                if len(match_rates) > 0:
                    max_match_rate = max(record['MATCH_RATE'] for record in match_rates)
                    return max_match_rate
                else:
                    return None
            
            @task(multiple_outputs=True, pool=self.earthmover_pool, dag=self.dag, map_index_template=map_index_template)
            def run_earthmover(input_file_envs: Union[str, List[str]], input_filepaths: Union[str, List[str]], max_match_rate: Optional[bool] = None, **context):
                input_file_envs = [input_file_envs] if isinstance(input_file_envs, str) else input_file_envs
                input_filepaths = [input_filepaths] if isinstance(input_filepaths, str) else input_filepaths
            
                file_basename = self.get_filename(input_filepaths[0])
                env_mapping = dict(zip(input_file_envs, input_filepaths))

                # Add params needed for the student ID bundle
                if student_id_match_rates_table is not None:
                    env_mapping.update({
                        'ASSESSMENT_BUNDLE': assessment_bundle,
                        'REQUIRED_ID_MATCH_RATE': required_id_match_rate
                    })

                    # Add params for Snowflake Ed-Fi roster source if a file source was not provided
                    if 'EDFI_ROSTER_SOURCE_TYPE' not in earthmover_kwargs['parameters'] or earthmover_kwargs['parameters']['EDFI_ROSTER_SOURCE_TYPE'] != "file":
                        env_mapping.update({
                            'EDFI_ROSTER_SOURCE_TYPE': 'snowflake',
                            'SNOWFLAKE_EDU_STG_SCHEMA': 'analytics.prod_stage',
                        })
                        # Don't overwrite if this was provided as an earthmover param (used for handling consolidated districts in ODS years)
                        if 'SNOWFLAKE_TENANT_CODE' not in earthmover_kwargs['parameters']:
                            env_mapping['SNOWFLAKE_TENANT_CODE'] = tenant_code

                        # Don't overwrite if this was provided as an earthmover param (used for loading historical files using a current year of roster data)
                        if 'SNOWFLAKE_API_YEAR' not in earthmover_kwargs['parameters']:
                            env_mapping['SNOWFLAKE_API_YEAR'] = api_year

                    # Add params for querying existing match rates if a high enough match has previously been found
                    if max_match_rate is not None and max_match_rate >= required_id_match_rate:
                        env_mapping.update({
                            'MATCH_RATES_SOURCE_TYPE': 'snowflake',
                            'MATCH_RATES_SNOWFLAKE_QUERY': self.get_match_rates_query(student_id_match_rates_table, tenant_code, api_year, assessment_bundle, required_id_match_rate)
                        })
                
                em_output_dir = edfi_api_client.url_join(
                    self.em_output_directory,
                    tenant_code, self.run_type, api_year, grain_update,
                    '{{ ds_nodash }}', '{{ ts_nodash }}',
                    file_basename
                )
                em_output_dir = context['task'].render_template(em_output_dir, context)

                em_state_file = edfi_api_client.url_join(
                    self.emlb_state_directory,
                    tenant_code, self.run_type, api_year, grain_update,
                    file_basename, 'earthmover.csv'
                )

                em_results_file = edfi_api_client.url_join(
                    self.emlb_results_directory,
                    tenant_code, self.run_type, api_year, grain_update,
                    '{{ ds_nodash }}', '{{ ts_nodash }}',
                    file_basename, 'earthmover_results.json'
                ) if logging_table else None
                em_results_file = context['task'].render_template(em_results_file, context)

                earthmover_operator = EarthmoverOperator(
                    task_id=f"run_earthmover",
                    earthmover_path=self.earthmover_path,
                    output_dir=em_output_dir,
                    state_file=em_state_file,
                    snowflake_read_conn_id=snowflake_read_conn_id,
                    results_file=em_results_file,
                    **self.inject_parameters_into_kwargs(env_mapping, earthmover_kwargs),
                    dag=self.dag
                )

                if logging_table:
                    # Wrap the callable with log capturing
                    wrapped_callable = capture_logs_to_snowflake(
                        run_callable=earthmover_operator.execute,
                        snowflake_conn_id=snowflake_conn_id,
                        logging_table=logging_table,
                        tenant_code=tenant_code,
                        api_year=api_year,
                        grain_update=grain_update,
                        run_type=self.run_type,
                        map_index_source_task_id=map_index_source_task_id
                    )
                else:
                    wrapped_callable = earthmover_operator.execute
                
                return {
                    "data_dir": wrapped_callable(**context),
                    "state_file": em_state_file,
                    "results_file": em_results_file,
                }
            
            @task(multiple_outputs=True, pool=self.lightbeam_pool, dag=self.dag, map_index_template=map_index_template)
            def run_lightbeam(data_dir: str, lb_edfi_conn_id: str, command: str, **context):
                dir_basename = self.get_filename(data_dir)

                lb_state_dir = edfi_api_client.url_join(
                    self.emlb_state_directory,
                    tenant_code, self.run_type, api_year, grain_update,
                    dir_basename, 'lightbeam'
                )

                lb_results_file = edfi_api_client.url_join(
                    self.emlb_results_directory,
                    tenant_code, self.run_type, api_year, grain_update,
                    '{{ ds_nodash }}', '{{ ts_nodash }}',
                    dir_basename, f'lightbeam_{command}_results.json'
                ) if logging_table else None
                lb_results_file = context['task'].render_template(lb_results_file, context)

                run_lightbeam = LightbeamOperator(
                    task_id=f"run_lightbeam",
                    lightbeam_path=self.lightbeam_path,
                    data_dir=data_dir,
                    state_dir=lb_state_dir,
                    results_file=lb_results_file ,
                    edfi_conn_id=lb_edfi_conn_id,
                    **(lightbeam_kwargs or {}),
                    command=command,
                    dag=self.dag
                )
                
                return {
                    "data_dir": run_lightbeam.execute(**context),
                    "state_dir": lb_state_dir,
                    "results_file": lb_results_file,
                }
            
            @task(pool=self.pool, dag=self.dag, map_index_template=map_index_template)
            def em_to_snowflake(s3_destination_dir: str, endpoint: str, **context):
                # Snowflake tables are snake_cased; Earthmover outputs are camelCased
                snake_endpoint = edfi_api_client.camel_to_snake(endpoint)
                camel_endpoint = edfi_api_client.snake_to_camel(endpoint)

                # Descriptors have their own table
                if 'descriptor' in snake_endpoint:
                    table_name = '_descriptors'
                else:
                    table_name = snake_endpoint

                sideload_op = S3ToSnowflakeOperator(
                    task_id=f"copy_s3_to_snowflake__{camel_endpoint}",

                    tenant_code=tenant_code,
                    api_year=api_year,
                    resource=f"{snake_endpoint}__{self.run_type}",
                    table_name=table_name,

                    s3_destination_dir=s3_destination_dir,
                    s3_destination_filename=f"{camel_endpoint}.jsonl",

                    snowflake_conn_id=snowflake_conn_id,
                    ods_version=ods_version,
                    data_model_version=data_model_version,
                    full_refresh=full_refresh,

                    dag=self.dag
                )

                return sideload_op.execute(context)
        
            @task_group(prefix_group_id=True, dag=self.dag)
            def sideload_to_stadium(s3_destination_dir: str):
                if not s3_conn_id:
                    raise Exception("S3 connection required to copy into Snowflake.")

                if not (ods_version and data_model_version):
                    raise Exception("ODS-bypass requires arguments `ods_version` and `data_model_version` to be defined.")

                if not endpoints:
                    raise Exception("No endpoints defined for ODS-bypass!")

                for endpoint in endpoints:
                    em_to_snowflake.override(task_id=f"copy_s3_to_snowflake__{endpoint}")(s3_destination_dir, endpoint)

            @task(pool=self.pool, dag=self.dag, map_index_template=map_index_template)
            def check_new_match_rates(data_dir: str, force: Optional[int] = None):
                """
                Earthmover always succeeds, even if no IDs met the required match rate.
                This task verifies the file output as expected and that at least one record met the rate.
                If the match rates were pulled from Stadium this run, a true return is forced for this task.
                """
                if bool(force):
                    logging.info("Match rates calculated previously and pulled from Snowflake.")
                    return True

                local_filepath = os.path.join(data_dir, 'student_id_match_rates.csv')
                if not os.path.exists(local_filepath):
                    raise AirflowSkipException(f"Nothing to load! Match rates were not calculated.")
                
                import csv

                with open(local_filepath, 'r') as fp:
                    reader = csv.DictReader(fp)
                    for row in reader:
                        if float(row['match_rate']) >= required_id_match_rate:
                            logging.info(f"At least one computed match rate exceeds the required ID match rate of {required_id_match_rate}")
                            return True

                raise AirflowSkipException(f"Nothing to load! No match met the required match rate of {required_id_match_rate}.")

            @task(pool=self.pool, dag=self.dag, map_index_template=map_index_template)
            def match_rates_to_snowflake(s3_conn_id: str, s3_full_filepath: str, skip: Optional[int] = None):
                """
                Upload the computed match rates to Snowflake. If match rates were output, this means at least one met the threshold.
                If the match rates were pulled from Stadium this run, this task is skipped.
                """
                if bool(skip):
                    raise AirflowSkipException(f"Match rates were pulled from Stadium and were not calculated.")

                match_rates_s3_filepath = os.path.join(s3_full_filepath, 'student_id_match_rates.csv')
                match_rates_exist = check_for_key(match_rates_s3_filepath, s3_conn_id)

                if match_rates_exist == False:
                    raise AirflowSkipException(f"Nothing to load! Match rates were not calculated.")

                from airflow.providers.snowflake.hooks.snowflake import SnowflakeHook

                delete_sql = f'''
                    DELETE FROM {student_id_match_rates_table}
                    WHERE tenant_code = '{tenant_code}'
                        AND api_year = '{api_year}'
                        AND assessment_name = '{assessment_bundle}'
                '''

                database = student_id_match_rates_table.partition('.')[0]
                copy_sql = f'''
                    COPY INTO {student_id_match_rates_table}
                    (tenant_code, api_year, assessment_name, source_column_name, edfi_column_name, num_matches, num_rows, match_rate)
                    FROM (
                        SELECT
                            '{tenant_code}' as tenant_code,
                            {api_year} as api_year,
                            '{assessment_bundle}' as assessment_name,
                            $1, $2, $3, $4, $5
                        FROM '@{database}.util.airflow_stage/{match_rates_s3_filepath}'
                    )
                    FILE_FORMAT = (TYPE = CSV SKIP_HEADER = 1 FIELD_OPTIONALLY_ENCLOSED_BY = '"')
                '''

                snowflake_hook = SnowflakeHook(snowflake_conn_id=snowflake_conn_id)

                logging.info(f"Deleting existing match rate data from {student_id_match_rates_table}")
                cursor_log_delete = snowflake_hook.run(sql=delete_sql)
                logging.info(cursor_log_delete)

                logging.info(f"Copying from data lake to raw: {match_rates_s3_filepath}")
                cursor_log_copy = snowflake_hook.run(sql=copy_sql)
                logging.info(cursor_log_copy)

                return

            @task(pool=self.pool, dag=self.dag, map_index_template=map_index_template)
            def run_python_postprocess(python_postprocess_callable: Callable, python_postprocess_kwargs: dict, em_data_dir: str, em_s3_filepath: Optional[str] = None, **context):
                python_postprocess = python_postprocess_callable(**python_postprocess_kwargs, em_data_dir=em_data_dir, em_s3_filepath=em_s3_filepath, **context)
                return python_postprocess

            @task(trigger_rule="all_done" if self.fast_cleanup else "none_failed_min_one_success", pool=self.pool, dag=self.dag, map_index_template=map_index_template)
            def remove_files(filepaths):
                unnested_filepaths = []
                for filepath in filepaths:

                    # Edge case when tasks were skipped.
                    if not filepath:
                        continue

                    if isinstance(filepath, str):
                        unnested_filepaths.append(filepath)
                    else:
                        unnested_filepaths.extend(filepath)
                
                return remove_filepaths(unnested_filepaths)


            ###                                            /> (EM-to-SF)
            ###                  (Raw-to-S3) -> Earthmover -> (EM-to-S3) -> (Python Postprocess) -> Remove Files
            ### (Check Existing Match Rates) /             \> ((         Sending Tasks        )) /

            ### ((Sending Tasks)): (Check New Match Rates) -> (Lightbeam Validate) -> (Lightbeam Send OR Sideload-to-Stadium) -> ()
            ###                                            \> (EM Match Rates-to-SF)                  \> (LB-to-SF)

            ### Compile the primary chain of tasks, and add offshoots when necessary
            main_tasks = []

            # (RAW-TO-S3) -> Earthmover -> () -> Remove Files
            # One subfolder per input file environment variable
            if s3_conn_id:
                raw_to_s3 = upload_to_s3.override(task_id=f"upload_raw_to_s3")(input_filepaths, "raw", s3_file_subdirs=input_file_envs)
                main_tasks.append(raw_to_s3)
            
            # (CHECK EXISTING MATCH RATES) -> Earthmover
            # Optional input to Earthmover
            if student_id_match_rates_table:
                max_match_rate = check_existing_match_rates()
            else:
                max_match_rate = None

            # () -> EARTHMOVER -> () -> Remove Files
            earthmover_results = run_earthmover(input_file_envs, input_filepaths, max_match_rate)
            main_tasks.append(earthmover_results)

            # Earthmover -> (EM-TO-SF)
            # Earthmover results to Snowflake logging table
            if logging_table:
                log_em_to_snowflake = log_to_snowflake.override(task_id="log_em_to_snowflake")(earthmover_results["results_file"])

            # () -> Earthmover -> (EM-TO-S3) -> Remove Files
            # Earthmover data dir and student match files to S3
            if s3_conn_id:
                em_s3_filepath = upload_to_s3.override(task_id="upload_em_to_s3")(earthmover_results["data_dir"], "earthmover")
                main_tasks.append(em_s3_filepath)
            else:
                em_s3_filepath = None

            # () -> Earthmover -> (PYTHON POSTPROCESS) -> Remove Files
            # Optional Python Postprocess before cleanup (optionally uses output sent to S3)
            if python_postprocess_callable:
                python_postprocess = run_python_postprocess(python_postprocess_callable, python_postprocess_kwargs, em_data_dir=earthmover_results["data_dir"], em_s3_filepath=em_s3_filepath)
                main_tasks.append(python_postprocess)

            # () -> Earthmover -> () -> REMOVE FILES
            # Clean up the local environment of intermediate files
            paths_to_clean = [input_filepaths, earthmover_results["data_dir"]]
            remove_files_operator = remove_files(paths_to_clean)
            main_tasks.append(remove_files_operator)


            ### Earthmover -> ((SENDING TASKS)) -> Remove Files
            # These tasks are a branch off the main taskflow that validates and sends EM output to Ed-Fi or sideloads to Stadium. 
            sending_tasks = []

            # (CHECK NEW MATCH RATES) -> ()
            #                         \> (EM MATCH RATES-TO-SF)
            # Check New Match Rates is a gate that skips if match rates were used but did not meet the required threshold.
            # If match rates were pulled from Stadium this run, the threshold was met.
            if student_id_match_rates_table:
                new_match_rates = check_new_match_rates(earthmover_results["data_dir"], force=max_match_rate)
                load_match_rates_to_snowflake = match_rates_to_snowflake(s3_conn_id, em_s3_filepath, skip=max_match_rate)
                sending_tasks.append(new_match_rates)
                new_match_rates >> load_match_rates_to_snowflake

            # (Check New Match Rates) -> (LIGHTBEAM VALIDATE) -> (Lightbeam Send OR Sideload-to-Stadium)
            # Validation must come before sending or sideloading and fails immediately if validation fails.
            if validate_edfi_conn_id:
                lightbeam_validate_results = run_lightbeam.override(task_id="run_lightbeam_validate")(earthmover_results["data_dir"], command="validate", lb_edfi_conn_id=validate_edfi_conn_id)
                sending_tasks.append(lightbeam_validate_results)

            # Option 1: (Check New Match Rates) -> () -> (SIDELOAD-TO-STADIUM)
            # Bypass the ODS and sideload into Stadium (requires EM output be sent to S3)
            if em_s3_filepath and snowflake_conn_id and not edfi_conn_id:
                sideload_taskgroup = sideload_to_stadium(em_s3_filepath)
                sending_tasks.append(sideload_taskgroup)  # If Earthmover fails, do not attempt sideload.

            # Option 2: (Check New Match Rates) -> () -> (LIGHTBEAM SEND)
            # Send EM output to Ed-Fi using Lightbeam (note that this task always succeeds, even when Lightbeam fails)
            elif edfi_conn_id:
                lightbeam_results = run_lightbeam(earthmover_results["data_dir"], command="send", lb_edfi_conn_id=edfi_conn_id)
                sending_tasks.append(lightbeam_results)  # Wait for lightbeam to finish before removing Earthmover outputs

                # (Lightbeam Send) -> (LB-TO-SF)
                # Lightbeam results to Snowflake logging table
                if logging_table:
                    log_lb_to_snowflake = log_to_snowflake.override(task_id="log_lb_to_snowflake")(lightbeam_results["results_file"])
            

            ### () -> Earthmover -> (               ) -> Remove Files
            ###                  \> ((Sending Tasks)) /

            ### Chain together all tasks, always ending in file cleanup
            if sending_tasks:
                chain(*sending_tasks)
                earthmover_results >> sending_tasks[0]
                sending_tasks[-1] >> remove_files_operator

            chain(*main_tasks)

<<<<<<< HEAD
        return file_to_edfi_taskgroup

    @staticmethod
    def format_log_record(record, args, kwargs):

        from datetime import datetime, timezone
        import json

        def serialize_argument(arg):
            try:
                return json.dumps(arg)
            except TypeError:
                return str(arg)

        log_record = {
            'timestamp': datetime.now(timezone.utc).isoformat(),
            'name': record.name,
            'level': record.levelname,
            'message': record.getMessage(),
            'pathname': record.pathname,
            'lineno': record.lineno,
            'args': {k: serialize_argument(v) for k, v in enumerate(args)},
            'kwargs': {k: serialize_argument(v) for k, v in kwargs.items()},
        }
        return json.dumps(log_record)


    def capture_logs(self,
        python_callable: Callable,
        snowflake_conn_id: str,
        logging_table: Optional[str],

        tenant_code: str,
        api_year: int,
        grain_update: Optional[str] = None,
    ):
        def wrapper(*args, **kwargs):

            import logging
            import json
            import io

            # Create a logger
            logger = logging.getLogger(python_callable.__name__)
            logger.setLevel(logging.DEBUG)

            # Create StringIO stream to capture logs
            log_capture_string = io.StringIO()
            ch = logging.StreamHandler(log_capture_string)
            ch.setLevel(logging.DEBUG)
            logger.addHandler(ch)

            try:
                result = python_callable(*args, **kwargs)

            except Exception as err:
                logger.error(f"Error in {python_callable.__name__}: {err}")
                raise

            finally:
                # Ensure all log entries are flushed before closing the stream
                ch.flush()
                log_contents = log_capture_string.getvalue()

                # Remove the handler and close the StringIO stream
                logger.removeHandler(ch)
                log_capture_string.close()

                # Send logs to Snowflake
                log_entries = log_contents.splitlines()
                for entry in log_entries:
                    record = logging.LogRecord(
                        name=python_callable.__name__,
                        level=logging.DEBUG,
                        pathname='',
                        lineno=0,
                        msg=entry,
                        args=None,
                        exc_info=None
                    )
                    log_data = json.loads(self.format_log_record(record, args, kwargs))
                    self.log_to_snowflake(
                        snowflake_conn_id=snowflake_conn_id,
                        logging_table=logging_table,
                        log_data=log_data,
                        tenant_code=tenant_code,
                        api_year=api_year,
                        grain_update=grain_update,
                        **kwargs
                    )

            return result
        return wrapper
=======
        return file_to_edfi_taskgroup
>>>>>>> ce45e6cd
<|MERGE_RESOLUTION|>--- conflicted
+++ resolved
@@ -1244,7 +1244,6 @@
 
             chain(*main_tasks)
 
-<<<<<<< HEAD
         return file_to_edfi_taskgroup
 
     @staticmethod
@@ -1337,7 +1336,4 @@
                     )
 
             return result
-        return wrapper
-=======
-        return file_to_edfi_taskgroup
->>>>>>> ce45e6cd
+        return wrapper