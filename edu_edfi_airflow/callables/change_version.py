--- conflicted
+++ resolved
@@ -168,14 +168,8 @@
     """
     return_tuples = get_previous_change_versions(
         tenant_code=tenant_code, api_year=api_year, endpoints=endpoints,
-<<<<<<< HEAD
-        database_conn_id=database_conn_id,
-        change_version_table=change_version_table,
-        get_deletes=get_deletes, get_key_changes=get_key_changes,
-=======
-        snowflake_conn_id=snowflake_conn_id, change_version_table=change_version_table,
+        database_conn_id=database_conn_id, change_version_table=change_version_table,
         get_deletes=get_deletes, get_key_changes=get_key_changes, has_key_changes=has_key_changes,
->>>>>>> 6b32dc5b
         **context
     )
 
@@ -306,21 +300,13 @@
             if get_key_changes:
                 row.append(row_set["get_key_changes"])
 
-<<<<<<< HEAD
-        rows_to_insert.append(row)
-    
+            rows_to_insert.append(row)
+
     DatabaseInterface(database_conn_id).insert_into_database(
         table=change_version_table,
-=======
-            rows_to_insert.append(row)
-
-    insert_into_snowflake(
-        snowflake_conn_id=snowflake_conn_id,
-        table_name=change_version_table,
->>>>>>> 6b32dc5b
         columns=columns,
         values=rows_to_insert,
-        **kwargs
+        **context
     )
 
     return True