--- conflicted
+++ resolved
@@ -33,11 +33,8 @@
         show_graph     : bool = False,
         show_stacktrace: bool = False,
         return_exit_code: bool = False,
-<<<<<<< HEAD
-=======
 
         arguments_string: Optional[str] = None,
->>>>>>> 49edf2e5
 
         **kwargs
     ):
