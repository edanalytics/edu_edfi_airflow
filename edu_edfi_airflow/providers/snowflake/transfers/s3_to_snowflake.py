from typing import Any, Optional

from typing import Optional

from airflow.models import BaseOperator
from airflow.providers.snowflake.hooks.snowflake import SnowflakeHook
from airflow.utils.decorators import apply_defaults

from edu_edfi_airflow.dags.dag_util import airflow_util
from edu_edfi_airflow.providers.edfi.hooks.edfi import EdFiHook


class S3ToSnowflakeOperator(BaseOperator):
    """
    Copy the Ed-Fi files saved to S3 to Snowflake raw resource tables.
    """
    template_fields = ('s3_destination_key',)

    @apply_defaults
    def __init__(self,
        *,
        tenant_code: str,
        api_year: int,
        resource: str,
        table_name: str,

        s3_destination_key: str,

<<<<<<< HEAD
        snowflake_conn_id: str,

        edfi_conn_id: Optional[str] = None,
        ods_version: Optional[str] = None,
        data_model_version: Optional[str] = None,

=======
        xcom_return: Optional[Any] = None,
>>>>>>> 8af350e8
        **kwargs
    ) -> None:
        super(S3ToSnowflakeOperator, self).__init__(**kwargs)

        self.edfi_conn_id = edfi_conn_id
        self.snowflake_conn_id = snowflake_conn_id

        self.tenant_code = tenant_code
        self.api_year = api_year
        self.resource = resource
        self.table_name = table_name

        self.s3_destination_key = s3_destination_key

<<<<<<< HEAD
        self.ods_version = ods_version
        self.data_model_version = data_model_version
=======
        self.xcom_return = xcom_return
>>>>>>> 8af350e8


    def execute(self, context):
        """

        :param context:
        :return:
        """
        ### Retrieve the database and schema from the Snowflake hook.
        snowflake_hook = SnowflakeHook(snowflake_conn_id=self.snowflake_conn_id)
        database, schema = airflow_util.get_snowflake_params_from_conn(self.snowflake_conn_id)

        ### Retrieve the Ed-Fi, ODS, and data model versions if not provided.
        # (This needs to occur in execute to not call the API at every Airflow synchronize.)
        if self.edfi_conn_id:
            edfi_conn = EdFiHook(edfi_conn_id=self.edfi_conn_id).get_conn()
            is_edfi2 = edfi_conn.is_edfi2()

            if not self.ods_version:
                self.ods_version = 'ED-FI2' if is_edfi2 else edfi_conn.get_ods_version()

            if not self.data_model_version:
                self.data_model_version = 'ED-FI2' if is_edfi2 else edfi_conn.get_data_model_version()

        else:
            is_edfi2 = False

        if not (self.ods_version and self.data_model_version):
            raise Exception(
                f"Arguments `ods_version` and `data_model_version` could not be retrieved and must be provided."
            )

        ### Build the SQL queries to be passed into `Hook.run()`.
        qry_delete = f"""
            DELETE FROM {database}.{schema}.{self.table_name}
            WHERE tenant_code = '{self.tenant_code}'
            AND api_year = '{self.api_year}'
            AND name = '{self.resource}'
        """

        # Brackets in regex conflict with string formatting.
        date_regex = "\\d{8}"
        ts_regex   = "\\d{8}T\\d{6}"

        qry_copy_into = f"""
            COPY INTO {database}.{schema}.{self.table_name}
                (tenant_code, api_year, pull_date, pull_timestamp, file_row_number, filename, name, ods_version, data_model_version, v)
            FROM (
                SELECT
                    '{self.tenant_code}' AS tenant_code,
                    '{self.api_year}' AS api_year,
                    TO_DATE(REGEXP_SUBSTR(metadata$filename, '{date_regex}'), 'YYYYMMDD') AS pull_date,
                    TO_TIMESTAMP(REGEXP_SUBSTR(metadata$filename, '{ts_regex}'), 'YYYYMMDDTHH24MISS') AS pull_timestamp,
                    metadata$file_row_number AS file_row_number,
                    metadata$filename AS filename,
                    '{self.resource}' AS name,
                    '{self.ods_version}' AS ods_version,
                    '{self.data_model_version}' AS data_model_version,
                    t.$1 AS v
                FROM @{database}.util.airflow_stage/{self.s3_destination_key}
                (file_format => 'json_default') t
            )
            force = true;
        """

        ### Commit the update queries to Snowflake.
        # Incremental runs are only available in EdFi 3+.
<<<<<<< HEAD
        if is_edfi2 or airflow_util.is_full_refresh(context):
            cursor_log = snowflake_hook.run(
=======
        if edfi_conn.is_edfi2() or airflow_util.is_full_refresh(context):
            snowflake_hook.run(
>>>>>>> 8af350e8
                sql=[qry_delete, qry_copy_into],
                autocommit=False
            )
        else:
            snowflake_hook.run(
                sql=qry_copy_into
            )

        return self.xcom_return<|MERGE_RESOLUTION|>--- conflicted
+++ resolved
@@ -26,16 +26,13 @@
 
         s3_destination_key: str,
 
-<<<<<<< HEAD
         snowflake_conn_id: str,
 
         edfi_conn_id: Optional[str] = None,
         ods_version: Optional[str] = None,
         data_model_version: Optional[str] = None,
 
-=======
         xcom_return: Optional[Any] = None,
->>>>>>> 8af350e8
         **kwargs
     ) -> None:
         super(S3ToSnowflakeOperator, self).__init__(**kwargs)
@@ -50,12 +47,10 @@
 
         self.s3_destination_key = s3_destination_key
 
-<<<<<<< HEAD
         self.ods_version = ods_version
         self.data_model_version = data_model_version
-=======
+        
         self.xcom_return = xcom_return
->>>>>>> 8af350e8
 
 
     def execute(self, context):
@@ -123,13 +118,8 @@
 
         ### Commit the update queries to Snowflake.
         # Incremental runs are only available in EdFi 3+.
-<<<<<<< HEAD
         if is_edfi2 or airflow_util.is_full_refresh(context):
-            cursor_log = snowflake_hook.run(
-=======
-        if edfi_conn.is_edfi2() or airflow_util.is_full_refresh(context):
             snowflake_hook.run(
->>>>>>> 8af350e8
                 sql=[qry_delete, qry_copy_into],
                 autocommit=False
             )
