--- conflicted
+++ resolved
@@ -172,7 +172,6 @@
         # Force potential string columns into lists for zipping in execute.
         if isinstance(self.resource, str):
             raise ValueError("Bulk operators require lists of resources to be passed.")
-<<<<<<< HEAD
 
         # we have to do this for the time being because the XCom that produces this list
         # actually returns a lazily-evaluated object with no len() property
@@ -180,8 +179,6 @@
 
         if isinstance(self.table_name, str):
             self.table_name = [self.table_name] * len(self.resource)
-=======
->>>>>>> 65a2e985
             
         ### Optionally set destination key by concatting separate args for dir and filename
         if not self.s3_destination_key:
