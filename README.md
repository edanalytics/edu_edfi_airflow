--- conflicted
+++ resolved
@@ -42,12 +42,8 @@
 | dbt_incrementer_var  | Optional Airflow variable to increment upon a finished run                                                                         |
 | run_type             | Specifies the run-type for the Ed-Fi task groups in the DAG (default 'default')
 
-<<<<<<< HEAD
-Additional Airflow DAG parameters (e.g. `schedule_interval`, `default_args`, etc.) can be passed as kwargs.
-=======
 Additional `EACustomDAG` parameters (e.g. `slack_conn_id`, schedule_interval`, `default_args`, etc.) can be passed as kwargs.
 
->>>>>>> e4a55b44
 -----
 
 </details>
