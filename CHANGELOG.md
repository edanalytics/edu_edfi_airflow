<<<<<<< HEAD
# Unreleased changes
## New features
- Update Resources DAG UI for compatibility with Airflow 2.9.x (backwards compatibility with prior versions is retained)
=======
# edu_edfi_airflow v0.4.4
## Under the hood
- Allow CSV files to optionally enclose fields in quotes when copying in `EarthbeamDAG`.

## Fixes
- Wrap filepath in quotes in `EarthbeamDAG` to copy paths with spaces and escape characters.


# edu_edfi_airflow v0.4.3
## Under the hood
- Use bulk copies to Snowflake when writing deletes to circumvent statement-limit errors.

## Fixes
- Add dependency between S3 and file removal in `EarthbeamDAG` to avoid race condition where files are removed prematurely.

>>>>>>> 10e8f16c

# edu_edfi_airflow v0.4.2
## New features
- Add boolean `pull_all_deletes` argument to `EdFiResourceDAG` to re-pull all deletes for a resource when any are added (resolves deletes-skipping bug).
- Allow `SNOWFLAKE_TENANT_CODE` to be overridden in `earthmover_kwargs` in `EarthbeamDAG`.

## Under the hood
- Simplify taskgroup declaration in `EarthbeamDAG`.

## Fixes
- Fix bug where singleton filepaths in `EarthbeamDAG` were not converted to lists upon initialization.
- Add dependency between Lightbeam and file-deletion in `EarthbeamDAG`.


# edu_edfi_airflow v0.4.1
## Under the hood
- Wrap Snowflake stage with single quotes to support filepaths with special characters

## Fixes
- Fix bugs where files written to S3 could be overwritten in `EarthbeamDAG`
- Fix bug where optional files fail upload to S3



# edu_edfi_airflow v0.4.0
## New features
- Add `EarthbeamDAG.partition_on_tenant_and_year()`, a preprocessing function to shard data to parquet on disk. This is useful when a single input file contains multiple years and/or tenants.
- Add `EarthbeamDAG.build_dynamic_tenant_year_task_group()` to build dynamic Earthbeam task groups for each file to process in a source folder
- Add ID matching sub-taskgroup and arguments to `EarthbeamDAG` taskgroups, in order to retrieve an assessment's identity columns from Snowflake
- Add optional postprocess Python callable to `EarthbeamDAG` taskgroups
- Add optional Lightbeam validation to `EarthbeamDAG` taskgroups
- Add option to log Python preprocess and postprocess outputs to Snowflake

## Under the hood
- Make accessing the `Total-Count` of the Ed-Fi `/deletes` endpoints optional using argument `get_deletes_cv_with_deltas` (necessary for generic Ed-Fi 5.3 ODSes)
- Refactor `EarthbeamDAG` to use Airflow TaskFlow syntax and simplify Earthbeam task groups
- Deprecate `EarthbeamDAG.build_tenant_year_task_group()` argument `raw_dir`


# edu_edfi_airflow v0.3.1
## Fixes
- Fix bug where updates to query-parameters persisted across every `EdFiResourceDAG`
- Add logging of failed endpoints on `EdFiResourceDAG` task `failed_total_counts`


# edu_edfi_airflow v0.3.0
## New features
- Add `/keyChanges` ingestion for resource endpoints
- Add new method for `EdFiResourceDAG` endpoint instantiation using `resource_configs` and `descriptor_configs` arguments in init
  - The prior methods `EdFiResourceDAG.{add_resource, add_descriptor, add_resource_deletes}` are deprecated in favor of this more performant approach.
- Refactor `EdFiToS3Operator` taskgroup into three options (determined by `run_type` argument):
  - "default": One `EdFiToS3Operator` task per resource/deletes/keyChanges endpoint
  - "bulk": One `BulkEdFiToS3Operator` task in which all endpoints are looped over in one callable
  - "dynamic": One dynamically-mapped `EdFiToS3Operator` task per resource with deltas to ingest

## Under the hood
- Copies from S3 to Snowflake in `EdFiResourceDAG` are now completed in a single bulk task (instead of one per endpoint)
- `EdFiResourceDAG` and `EarthbeamDAG` now inherit from `ea_airflow_util` DAG factory `EACustomDAG`
- Streamline XCom passing between tasks in `EdFiResourceDAG`
- Change-version window delta counts are made when checking change versions in Snowflake.
  - Only resources with rows-to-ingest are passed to the Ed-Fi operator.


# edu_edfi_airflow v0.2.5
## New features
- Add optional argument `schedule_interval_full_refresh` to specify a CRON syntax for full-refresh Ed-Fi DAG runs.

## Fixes
- Update Earthbeam DAG logging copy statement to prevent character-escaping issues during copy.


# edu_edfi_airflow v0.2.4
## New features
- Add alternative arguments for setting `s3_destination_key` in `S3ToSnowflakeOperator`: `s3_destination_dir` and `s3_destination_filename`.


# edu_edfi_airflow v0.2.3
## Fixes
- Fix parsing error in full-refresh runs


# edu_edfi_airflow v0.2.2
## New features
- Add optional argument `pool` to `EdFiResourceDAG.build_edfi_to_snowflake_task_group()` to override DAG-level pool when ingesting high-impact resources.

## Fixes
- Fix task-ordering in `EarthbeamDAG` to make the success of Snowflake-logging independent of downstream tasks.


# edu_edfi_airflow v0.2.1
## New features
- Add optional argument `database_conn_id` to `EarthmoverOperator` and `EarthbeamDAG` to pass database connection information without exposing it in Airflow Task Instance details.

## Fixes
- Remove `provide_context` from default kwarg arguments in `EarthbeamDAG.build_bash_preprocessing_operator()`.


# edu_edfi_airflow v0.2.0
## New features
- Add `EarthbeamDAG` for sending raw data into Ed-Fi ODS or Stadium data warehouse directly
- Add `EarthmoverOperator` and `LightbeamOperator`
- Add optional operator to `EdFiResourceDAG` to increment Airflow variable at run-completion (for selective triggering of downstream DBT DAG)

## Under the hood
- Refactor `EdFiResourceDAG` to bundle tasks that interface with the meta-change-version Snowflake table
- Refactor `EdFiResourceDAG` to streamline declaration and bundling of Ed-Fi endpoint task-groups
- Use Airflow Params for defining DAG-level configs
- Extend `S3ToSnowflakeOperator` to manually specify Ed-Fi-specific metadata in SQL copy-statement

## Fixes
- Fix bug where DAG-kwargs are not passed to `EdFiResourceDAG` init
- Fix bug where running a full-refresh on a subset of endpoints reset all endpoints in the meta-change-version Snowflake table<|MERGE_RESOLUTION|>--- conflicted
+++ resolved
@@ -1,8 +1,8 @@
-<<<<<<< HEAD
-# Unreleased changes
+# edu_edfi_airflow v0.4.5
 ## New features
 - Update Resources DAG UI for compatibility with Airflow 2.9.x (backwards compatibility with prior versions is retained)
-=======
+
+
 # edu_edfi_airflow v0.4.4
 ## Under the hood
 - Allow CSV files to optionally enclose fields in quotes when copying in `EarthbeamDAG`.
@@ -17,8 +17,7 @@
 
 ## Fixes
 - Add dependency between S3 and file removal in `EarthbeamDAG` to avoid race condition where files are removed prematurely.
-
->>>>>>> 10e8f16c
+- 
 
 # edu_edfi_airflow v0.4.2
 ## New features
