<<<<<<< HEAD
# Unreleased
- Deprecate the `pull_all_deletes` functionality (behaviour resolved in dbt)
=======
# edu_edfi_airflow v0.4.10
## New features
- Add map index ID and name to logs sent to Snowflake in `EarthbeamDAG`
## Under the hood
- Add `has_key_changes` argument to `EdFiResourceDAG` to selectively enable key-changes logic (default `False`)

# edu_edfi_airflow v0.4.9
## Under the hood
- Run Total-Counts taskgroup earlier in `EdFiResourceDAG` to minimize time between latest change-version and total-counts pulls
## Fixes
- Update helpers in `EdFiResourceDAG` to reset all records in `deletes` and `keyChanges` tables during a full-refresh

# edu_edfi_airflow v0.4.8
## New features
- Add error-logging to Snowflake in Earthmover tasks in `EarthbeamDAG`
- Label tasks in dynamic taskgroups with filename in `EarthbeamDAG`
## Under the hood
- Update match-rates table query in `EarthbeamDAG` to return match rates greater than required threshold and sort competing matches by name descending
- Add gate in `EarthbeamDAG` to not post or sideload Ed-Fi if match-rate was not met
>>>>>>> 6b32dc5b

# edu_edfi_airflow v0.4.7
## Under the hood
- Revert default of `pull_all_deletes` to false in preparation for deprecation. (Behavior resolved in dbt)

# edu_edfi_airflow v0.4.6
## New features
- Add functionality to store total counts from the ODS, for data quality checks
## Under the hood
- Consistency fix in earthbeam dag

# edu_edfi_airflow v0.4.5
## New features
- Update Resources DAG UI for compatibility with Airflow 2.9.x (backwards compatibility with prior versions is retained)


# edu_edfi_airflow v0.4.4
## Under the hood
- Allow CSV files to optionally enclose fields in quotes when copying in `EarthbeamDAG`.

## Fixes
- Wrap filepath in quotes in `EarthbeamDAG` to copy paths with spaces and escape characters.


# edu_edfi_airflow v0.4.3
## Under the hood
- Use bulk copies to Snowflake when writing deletes to circumvent statement-limit errors.

## Fixes
- Add dependency between S3 and file removal in `EarthbeamDAG` to avoid race condition where files are removed prematurely.
- 

# edu_edfi_airflow v0.4.2
## New features
- Add boolean `pull_all_deletes` argument to `EdFiResourceDAG` to re-pull all deletes for a resource when any are added (resolves deletes-skipping bug).
- Allow `SNOWFLAKE_TENANT_CODE` to be overridden in `earthmover_kwargs` in `EarthbeamDAG`.

## Under the hood
- Simplify taskgroup declaration in `EarthbeamDAG`.

## Fixes
- Fix bug where singleton filepaths in `EarthbeamDAG` were not converted to lists upon initialization.
- Add dependency between Lightbeam and file-deletion in `EarthbeamDAG`.


# edu_edfi_airflow v0.4.1
## Under the hood
- Wrap Snowflake stage with single quotes to support filepaths with special characters

## Fixes
- Fix bugs where files written to S3 could be overwritten in `EarthbeamDAG`
- Fix bug where optional files fail upload to S3



# edu_edfi_airflow v0.4.0
## New features
- Add `EarthbeamDAG.partition_on_tenant_and_year()`, a preprocessing function to shard data to parquet on disk. This is useful when a single input file contains multiple years and/or tenants.
- Add `EarthbeamDAG.build_dynamic_tenant_year_task_group()` to build dynamic Earthbeam task groups for each file to process in a source folder
- Add ID matching sub-taskgroup and arguments to `EarthbeamDAG` taskgroups, in order to retrieve an assessment's identity columns from Snowflake
- Add optional postprocess Python callable to `EarthbeamDAG` taskgroups
- Add optional Lightbeam validation to `EarthbeamDAG` taskgroups
- Add option to log Python preprocess and postprocess outputs to Snowflake

## Under the hood
- Make accessing the `Total-Count` of the Ed-Fi `/deletes` endpoints optional using argument `get_deletes_cv_with_deltas` (necessary for generic Ed-Fi 5.3 ODSes)
- Refactor `EarthbeamDAG` to use Airflow TaskFlow syntax and simplify Earthbeam task groups
- Deprecate `EarthbeamDAG.build_tenant_year_task_group()` argument `raw_dir`


# edu_edfi_airflow v0.3.1
## Fixes
- Fix bug where updates to query-parameters persisted across every `EdFiResourceDAG`
- Add logging of failed endpoints on `EdFiResourceDAG` task `failed_total_counts`


# edu_edfi_airflow v0.3.0
## New features
- Add `/keyChanges` ingestion for resource endpoints
- Add new method for `EdFiResourceDAG` endpoint instantiation using `resource_configs` and `descriptor_configs` arguments in init
  - The prior methods `EdFiResourceDAG.{add_resource, add_descriptor, add_resource_deletes}` are deprecated in favor of this more performant approach.
- Refactor `EdFiToS3Operator` taskgroup into three options (determined by `run_type` argument):
  - "default": One `EdFiToS3Operator` task per resource/deletes/keyChanges endpoint
  - "bulk": One `BulkEdFiToS3Operator` task in which all endpoints are looped over in one callable
  - "dynamic": One dynamically-mapped `EdFiToS3Operator` task per resource with deltas to ingest

## Under the hood
- Copies from S3 to Snowflake in `EdFiResourceDAG` are now completed in a single bulk task (instead of one per endpoint)
- `EdFiResourceDAG` and `EarthbeamDAG` now inherit from `ea_airflow_util` DAG factory `EACustomDAG`
- Streamline XCom passing between tasks in `EdFiResourceDAG`
- Change-version window delta counts are made when checking change versions in Snowflake.
  - Only resources with rows-to-ingest are passed to the Ed-Fi operator.


# edu_edfi_airflow v0.2.5
## New features
- Add optional argument `schedule_interval_full_refresh` to specify a CRON syntax for full-refresh Ed-Fi DAG runs.

## Fixes
- Update Earthbeam DAG logging copy statement to prevent character-escaping issues during copy.


# edu_edfi_airflow v0.2.4
## New features
- Add alternative arguments for setting `s3_destination_key` in `S3ToSnowflakeOperator`: `s3_destination_dir` and `s3_destination_filename`.


# edu_edfi_airflow v0.2.3
## Fixes
- Fix parsing error in full-refresh runs


# edu_edfi_airflow v0.2.2
## New features
- Add optional argument `pool` to `EdFiResourceDAG.build_edfi_to_snowflake_task_group()` to override DAG-level pool when ingesting high-impact resources.

## Fixes
- Fix task-ordering in `EarthbeamDAG` to make the success of Snowflake-logging independent of downstream tasks.


# edu_edfi_airflow v0.2.1
## New features
- Add optional argument `database_conn_id` to `EarthmoverOperator` and `EarthbeamDAG` to pass database connection information without exposing it in Airflow Task Instance details.

## Fixes
- Remove `provide_context` from default kwarg arguments in `EarthbeamDAG.build_bash_preprocessing_operator()`.


# edu_edfi_airflow v0.2.0
## New features
- Add `EarthbeamDAG` for sending raw data into Ed-Fi ODS or Stadium data warehouse directly
- Add `EarthmoverOperator` and `LightbeamOperator`
- Add optional operator to `EdFiResourceDAG` to increment Airflow variable at run-completion (for selective triggering of downstream DBT DAG)

## Under the hood
- Refactor `EdFiResourceDAG` to bundle tasks that interface with the meta-change-version Snowflake table
- Refactor `EdFiResourceDAG` to streamline declaration and bundling of Ed-Fi endpoint task-groups
- Use Airflow Params for defining DAG-level configs
- Extend `S3ToSnowflakeOperator` to manually specify Ed-Fi-specific metadata in SQL copy-statement

## Fixes
- Fix bug where DAG-kwargs are not passed to `EdFiResourceDAG` init
- Fix bug where running a full-refresh on a subset of endpoints reset all endpoints in the meta-change-version Snowflake table<|MERGE_RESOLUTION|>--- conflicted
+++ resolved
@@ -1,7 +1,6 @@
-<<<<<<< HEAD
 # Unreleased
 - Deprecate the `pull_all_deletes` functionality (behaviour resolved in dbt)
-=======
+
 # edu_edfi_airflow v0.4.10
 ## New features
 - Add map index ID and name to logs sent to Snowflake in `EarthbeamDAG`
@@ -21,7 +20,6 @@
 ## Under the hood
 - Update match-rates table query in `EarthbeamDAG` to return match rates greater than required threshold and sort competing matches by name descending
 - Add gate in `EarthbeamDAG` to not post or sideload Ed-Fi if match-rate was not met
->>>>>>> 6b32dc5b
 
 # edu_edfi_airflow v0.4.7
 ## Under the hood
